#ifdef HAVE_CONFIG_H
# include "config.h"
#endif
#include <iostream>

#include <cmath>

#include <vector>
#include <array>
#include <tuple>

#include <dune/common/exceptions.hh> // We use exceptions

#include <dune/grid/yaspgrid.hh>
#include <dune/grid/io/file/vtk/subsamplingvtkwriter.hh>

#include <dune/istl/matrix.hh>
#include <dune/istl/bcrsmatrix.hh>
#include <dune/istl/matrixindexset.hh>
#include <dune/istl/preconditioners.hh>
#include <dune/istl/solvers.hh>
#include <dune/istl/io.hh>
#include <dune/istl/umfpack.hh>

#include <dune/functions/functionspacebases/pqknodalbasis.hh>
#include <dune/functions/functionspacebases/pqktracenodalbasis.hh>
#include <dune/functions/functionspacebases/lagrangedgbasis.hh>

#include <dune/functions/functionspacebases/interpolate.hh>
#include <dune/functions/functionspacebases/optimaltestbasis.hh>
#include <dune/functions/gridfunctions/discretescalarglobalbasisfunction.hh>

#include <dune/dpg/system_assembler.hh>
#include <dune/dpg/errortools.hh>
#include <dune/dpg/boundarytools.hh>
#include <dune/dpg/rhs_assembler.hh>

#include <dune/grid/uggrid.hh>   // for triangular meshes that are locally adaptive
#include <dune/grid/utility/structuredgridfactory.hh> // for triangular meshes that are locally adaptive
#include <dune/grid/io/file/gmshreader.hh> // to read a mesh from an input file of type gmsh


using namespace Dune;


// The right-hand side explicit expression
double fieldRHS(const Dune::FieldVector<double, 2>& x) {

  double beta0 = -1.;
  double beta1 = -1.;

  double c0 = 1.;
  double c1 = 1.;

  return beta0*c0*std::exp(c0*x[0])*(std::exp(c1*x[1])-std::exp(1.))
        +beta1*c1*std::exp(c1*x[1])*(std::exp(c0*x[0])-std::exp(1.))
        +(std::exp(c0*x[0])-std::exp(1.))*(std::exp(c1*x[1])-std::exp(1.)) ;
  //return 3*std::exp(x[0]+x[1])-2*(std::exp(x[0])+std::exp(x[1]))+1  ;
}

// The exact transport solution
double fieldExact(const Dune::FieldVector<double, 2>& x) {

  double c0 = 1.;
  double c1 = 1.;

  return (std::exp(c0*x[0])-std::exp(1.))*(std::exp(c1*x[1])-std::exp(1.)) ;
}

int main(int argc, char** argv)
{
  try{

  ///////////////////////////////////
  //   Generate the grid
  ///////////////////////////////////

   const int dim = 2;

   typedef UGGrid<dim> GridType;
   FieldVector<double,dim> lower = {0,0};
   FieldVector<double,dim> upper = {1,1};
   array<unsigned int,dim> elements = {10,10};

   // Square mesh
   //shared_ptr<GridType> grid = StructuredGridFactory<GridType>::createCubeGrid(lower, upper, elements);
   // Triangular mesh
   shared_ptr<GridType> grid  =  StructuredGridFactory<GridType>::createSimplexGrid(lower, upper, elements);
   // Read mesh from an input file
   // shared_ptr<GridType> grid = shared_ptr<GridType>(GmshReader<GridType>::read("irregular-square.msh")); // for an irregular mesh square
   // shared_ptr<GridType> grid = shared_ptr<GridType>(GmshReader<GridType>::read("circle.msh")); // for an irregular mesh square

    typedef GridType::LeafGridView GridView;
    GridView gridView = grid->leafGridView();


  /////////////////////////////////////////////////////////
  //   Choose finite element spaces
  /////////////////////////////////////////////////////////

  typedef Functions::PQkTraceNodalBasis<GridView, 2> FEBasisTrace; // u^
  typedef Functions::LagrangeDGBasis<GridView, 1> FEBasisInterior; // u
  auto solutionSpaces = std::make_tuple(FEBasisInterior(gridView),
                                        FEBasisTrace(gridView));

  typedef Functions::LagrangeDGBasis<GridView, 4> FEBasisTest;     // v
  auto testSpaces = std::make_tuple(FEBasisTest(gridView));

  /////////////////////////////////////////////////////////
  //   Choose a bilinear form
  /////////////////////////////////////////////////////////

  double beta0 = -1.0;
  double beta1 = -1.0;
  FieldVector<double, dim> beta = {beta0,beta1};
  auto bilinearForm = make_BilinearForm(testSpaces, solutionSpaces,
          make_tuple(
              make_IntegralTerm<0,0,IntegrationType::valueValue,
                                    DomainOfIntegration::interior>(1.),
              make_IntegralTerm<0,0,IntegrationType::gradValue,
                                    DomainOfIntegration::interior>(-1., beta),
              make_IntegralTerm<0,1,IntegrationType::normalVector,
                                    DomainOfIntegration::face>(1., beta)));
  auto innerProduct = make_InnerProduct(testSpaces,
          make_tuple(
              make_IntegralTerm<0,0,IntegrationType::valueValue,
                                    DomainOfIntegration::interior>(1.),
              make_IntegralTerm<0,0,IntegrationType::gradGrad,
                                    DomainOfIntegration::interior>(1., beta)));

  auto rhsAssembler = make_RhsAssembler(testSpaces);

  typedef decltype(bilinearForm) BilinearForm;
  typedef decltype(innerProduct) InnerProduct;
  typedef Functions::TestspaceCoefficientMatrix<BilinearForm, InnerProduct> TestspaceCoefficientMatrix;

  TestspaceCoefficientMatrix testspaceCoefficientMatrix(bilinearForm, innerProduct);

  typedef Functions::OptimalTestBasis<TestspaceCoefficientMatrix> FEBasisOptimalTest;              // v
  FEBasisOptimalTest feBasisTest(testspaceCoefficientMatrix);
  auto optimalTestSpaces = make_tuple(feBasisTest);

  auto systemAssembler = make_SystemAssembler(optimalTestSpaces, solutionSpaces,
          bilinearForm, innerProduct, DPGFormulation());

  /////////////////////////////////////////////////////////
  //   Stiffness matrix and right hand side vector
  /////////////////////////////////////////////////////////

  typedef BlockVector<FieldVector<double,1> > VectorType;
  typedef BCRSMatrix<FieldMatrix<double,1,1> > MatrixType;

  VectorType rhs;
  MatrixType stiffnessMatrix;

  /////////////////////////////////////////////////////////
  //  Assemble the system
  /////////////////////////////////////////////////////////

  using Domain = GridType::template Codim<0>::Geometry::GlobalCoordinate;

  auto rightHandSide = std::make_tuple(fieldRHS);
  // how to retrive the value out of this:
  // std::get<i>(rightHandSide)(x)

  systemAssembler.assembleSystem(stiffnessMatrix, rhs, rightHandSide);

  /////////////////////////////////////////////////
  //   Choose an initial iterate
  /////////////////////////////////////////////////
  /* TODO: compute the correct size from the .sizes of the FE spaces. */
  VectorType x(rhs.size());
  x = 0;

  // Determine Dirichlet dofs for u^ (inflow boundary)
  {
    std::vector<bool> dirichletNodesInflow;
    std::vector<bool> dirichletNodesInflowErrorTools;

    BoundaryTools boundaryTools = BoundaryTools();
    boundaryTools.getInflowBoundaryMask(std::get<1>(solutionSpaces),
                                        dirichletNodesInflow,
                                        beta);


    systemAssembler.applyDirichletBoundarySolution<1>
        (stiffnessMatrix,
         rhs,
         dirichletNodesInflow,
         0.);
  }

  ////////////////////////////
  //   Compute solution
  ////////////////////////////

  std::cout <<"rhs size = "<< rhs.size()
            <<" matrix size = " << stiffnessMatrix.N() <<" x " << stiffnessMatrix.M()
            <<" solution size = "<< x.size() <<std::endl;

  //writeMatrixToMatlab(stiffnessMatrix, "TestMatrix1cell");

  UMFPack<MatrixType> umfPack(stiffnessMatrix, 0);
  InverseOperatorResult statistics;
  umfPack.apply(x, rhs, statistics);

  ////////////////////////////////////////////////////////////////////////////
  //  Make a discrete function from the FE basis and the coefficient vector
  ////////////////////////////////////////////////////////////////////////////

<<<<<<< HEAD
  size_t nTest = std::get<0>(testSpaces).size();
  size_t nFace = std::get<0>(solutionSpaces).size();
  size_t nInner = std::get<1>(solutionSpaces).size();
=======
  size_t nTest = std::get<0>(testSpaces).indexSet().size();
  size_t nFace = std::get<1>(solutionSpaces).indexSet().size();
  size_t nInner = std::get<0>(solutionSpaces).indexSet().size();
>>>>>>> 04f604fa
  VectorType u(nInner);
  VectorType theta(nFace);
  u=0;
  theta=0;

  //We extract the solution vector u
  for (size_t i=0; i<nInner; i++)
  {
    u[i] = x[i];
  }

  //We extract the solution vector theta of the faces
  for (size_t i=0; i<nFace; i++)
  {
    theta[i] = x[nInner+i];
  }

  auto innerSpace = std::get<0>(solutionSpaces);
  Dune::Functions::DiscreteScalarGlobalBasisFunction
      <typename std::remove_reference<decltype(innerSpace)>::type, decltype(u)>
          uFunction(innerSpace,u);
  auto localUFunction = localFunction(uFunction);

  auto feBasisTrace = std::get<1>(solutionSpaces);
  Dune::Functions::DiscreteScalarGlobalBasisFunction<decltype(feBasisTrace), decltype(theta)>
      thetaFunction(feBasisTrace, theta);
  auto localThetaFunction = localFunction(thetaFunction);


  ////////////////////////////////////////////////////////////////////////////
  //  Error evaluation
  ////////////////////////////////////////////////////////////////////////////

  std::cout << std::endl << "******** Computation of errors *************" << std::endl;
  // The exact solution against which we are comparing our FEM solution
  auto uExact = std::make_tuple(fieldExact);
  // to retrive the value out of this:
  // std::get<0>(uExact)(x)

  // Error tolerance to do h-refinement
  double adaptivityTol = 0.001;

  //We build an object of type ErrorTools to study errors, residuals and do hp-adaptivity
  ErrorTools errorTools = ErrorTools(adaptivityTol);

  //We compute the L2 error between the exact and the fem solutions
  double err = errorTools.computeL2error(innerSpace,u,uExact) ;
  std::cout << "'Exact' error u: || u - u_fem ||_L2 = " << err << std::endl ;

  //// todo: h-refinement
  //errorTools->hRefinement(grid);
  //// todo: p-refinement

  // A posteriori error
      //We compute the rhs in the form given by the projection approach
  rhsAssembler.assembleRhs(rhs, rightHandSide);
      //It is necessary to provide rhs in the above form to call this aPosterioriError method
  double aposterioriErr = errorTools.aPosterioriError(bilinearForm,innerProduct,u,theta,rhs) ;
  std::cout << "A posteriori error: || (u,trace u) - (u_fem,theta) || = " << aposterioriErr << std::endl ;

  //////////////////////////////////////////////////////////////////////////////////////////////
  //  Write result to VTK file
  //  We need to subsample, because VTK cannot natively display real second-order functions
  //////////////////////////////////////////////////////////////////////////////////////////////
  SubsamplingVTKWriter<GridView> vtkWriter(gridView,0);
  vtkWriter.addVertexData(localUFunction, VTK::FieldInfo("u", VTK::FieldInfo::Type::scalar, 1));
  vtkWriter.write("solution_transport");

 SubsamplingVTKWriter<GridView> vtkWriter1(gridView,2);
 vtkWriter1.addVertexData(localThetaFunction, VTK::FieldInfo("theta",VTK::FieldInfo::Type::scalar, 1));
 vtkWriter1.write("solution_trace");

    return 0;
  }
  catch (Exception &e){
    std::cerr << "Dune reported error: " << e << std::endl;
  }
  catch (...){
    std::cerr << "Unknown exception thrown!" << std::endl;
  }
}<|MERGE_RESOLUTION|>--- conflicted
+++ resolved
@@ -208,15 +208,9 @@
   //  Make a discrete function from the FE basis and the coefficient vector
   ////////////////////////////////////////////////////////////////////////////
 
-<<<<<<< HEAD
   size_t nTest = std::get<0>(testSpaces).size();
-  size_t nFace = std::get<0>(solutionSpaces).size();
-  size_t nInner = std::get<1>(solutionSpaces).size();
-=======
-  size_t nTest = std::get<0>(testSpaces).indexSet().size();
-  size_t nFace = std::get<1>(solutionSpaces).indexSet().size();
-  size_t nInner = std::get<0>(solutionSpaces).indexSet().size();
->>>>>>> 04f604fa
+  size_t nFace = std::get<1>(solutionSpaces).size();
+  size_t nInner = std::get<0>(solutionSpaces).size();
   VectorType u(nInner);
   VectorType theta(nFace);
   u=0;
