--- conflicted
+++ resolved
@@ -151,17 +151,11 @@
 }
 
 void printHelp(const char* name) {
-<<<<<<< HEAD
   std::cerr << "Usage: " << name
             << " [-p] "
-            << " <accuracy of Kernel>"
+            << " <target accuracy>"
             << " <gamma>"
             << " <# of iterations>"
-=======
-  std::cerr << "Usage: " << name << " [-p]"
-            << " <target accuracy>"
-            << " <max # of iterations>"
->>>>>>> 942fd067
             << " <size of grid>\n"
             << " -p: plot solutions" << std::endl;
   std::exit(0);
@@ -176,16 +170,10 @@
 
   ///////////////////////////////////
   // Get arguments
-<<<<<<< HEAD
-  // argv[1]: a priori accuracy of kernel approximation
+  // argv[1]: target accuracy
   // argv[2]: gamma
-  // argv[3]: number of fixed-point iterations
+  // argv[3]: maximal number of fixed-point iterations
   // argv[4]: size of grid
-=======
-  // argv[1]: target accuracy
-  // argv[2]: maximal number of fixed-point iterations
-  // argv[3]: size of grid
->>>>>>> 942fd067
   ///////////////////////////////////
 
   PlotSolutions plotSolutions = PlotSolutions::doNotPlot;
@@ -204,18 +192,11 @@
     printHelp(argv[0]);
   }
 
-<<<<<<< HEAD
-
   const unsigned int wltOrder = 4;
-  const double accuracyKernel = atof(argv[optind]);
+  const double targetAccuracy = atof(argv[optind]);
   const double gamma = atof(argv[optind+1]);
   const int N = atoi(argv[optind+2]);
   const unsigned int sizeGrid = atoi(argv[optind+3]);
-=======
-  const double targetAccuracy = atof(argv[optind]);
-  const int N = atoi(argv[optind+1]);
-  const unsigned int sizeGrid = atoi(argv[optind+2]);
->>>>>>> 942fd067
 
   ///////////////////////////////////
   //   Generate the grid
@@ -258,13 +239,8 @@
   Periter<ScatteringKernelApproximation::AlpertWavelet::SVD<wltOrder>,
           FeRHSandBoundary>()
       .solve(*grid, f, g, gDeriv, sigma,
-<<<<<<< HEAD
              HenyeyGreensteinScattering(gamma),
-             accuracyKernel, rho, CT, 1e-2, N, plotSolutions);
-=======
-             HenyeyGreensteinScattering<Direction>(0.5),
              rho, CT, targetAccuracy, N, plotSolutions);
->>>>>>> 942fd067
 
   return 0;
   }
