--- conflicted
+++ resolved
@@ -151,14 +151,10 @@
 }
 
 void printHelp(const char* name) {
-<<<<<<< HEAD
   std::cerr << "Usage: " << name
             << " [-p] "
             << " <accuracy of Kernel>"
             << " <gamma>"
-=======
-  std::cerr << "Usage: " << name << " [-p] <max # of ordinates>"
->>>>>>> a2e34d2f
             << " <# of iterations>"
             << " <size of grid>\n"
             << " -p: plot solutions" << std::endl;
