#if(dune-subgrid_FOUND)
#  add_executable("dune_dpg_error" dune_dpg_error.cc)
#  add_dune_suitesparse_flags(dune_dpg_error)
#  target_link_dune_default_libraries("dune_dpg_error")
#  add_dune_ug_flags(dune_dpg_error)
#endif()

#add_executable("dune_dpg_saddlepoint" dune_dpg_saddlepoint.cc)
#add_dune_suitesparse_flags(dune_dpg_saddlepoint)
#target_link_dune_default_libraries("dune_dpg_saddlepoint")

#add_executable("visualization" visualization.cc)
#target_link_dune_default_libraries("visualization")

#add_executable("dune_dpg_opt_testspace" dune_dpg_opt_testspace.cc)
#add_dune_suitesparse_flags(dune_dpg_opt_testspace)
#add_dune_ug_flags(dune_dpg_opt_testspace)
#target_link_dune_default_libraries("dune_dpg_opt_testspace")

#if(dune-subgrid_FOUND)
#  add_executable("plot_solution" plot_solution.cc)
#  add_dune_suitesparse_flags(plot_solution)
#  add_dune_ug_flags(plot_solution)
#  target_link_dune_default_libraries("plot_solution")
#endif()

#add_executable("plot_solution_simple" plot_solution_simple.cc)
#add_dune_suitesparse_flags(plot_solution_simple)
#add_dune_ug_flags(plot_solution_simple)
#target_link_dune_default_libraries("plot_solution_simple")

add_executable("plot_extension" plot_extension.cc)
add_dune_ug_flags(plot_extension)
target_link_dune_default_libraries("plot_extension")

add_executable("trial-to-test-condition" trial-to-test-condition.cc)
add_dune_ug_flags(trial-to-test-condition)
target_link_dune_default_libraries("trial-to-test-condition")

#foreach(level 0 1 2)
#  set(degree 3)
#  set(profile_executable
#      "profile_testspacecoefficientmatrix_ls${level}_ks${degree}")
#  add_executable(${profile_executable}
#                 profile_testspacecoefficientmatrix.cc)
#  add_dune_suitesparse_flags(${profile_executable})
#  add_dune_ug_flags(${profile_executable})
#  target_link_dune_default_libraries(${profile_executable})
#  target_compile_definitions(${profile_executable}
#                             PUBLIC LEVEL_SEARCH=${level};
#                                    K_SEARCH=${degree})
#endforeach()

#foreach(level RANGE 0 3)
#  set(degree 3)
#  set(alevel 0)
#  set(adegree 5)
#  set(convergence_test
#      "convergence_test_ls${level}_ks${degree}_la${alevel}_ka${adegree}")
#  add_executable("${convergence_test}" convergence_test.cc)
#  add_dune_suitesparse_flags(${convergence_test})
#  add_dune_ug_flags(${convergence_test})
#  target_link_dune_default_libraries(${convergence_test})
#  target_compile_definitions(${convergence_test}
#                             PUBLIC LEVEL_SEARCH=${level};
#                                    K_SEARCH=${degree};
#                                    LEVEL_APOSTERIORI=${alevel};
#                                    K_APOSTERIORI=${adegree})
#endforeach()

if(dune-subgrid_FOUND)
  add_executable("periter_peaky" dune_dpg_rad_trans_periter.cc)
  add_dune_suitesparse_flags(periter_peaky)
  add_dune_ug_flags(periter_peaky)
  target_link_dune_default_libraries("periter_peaky")
  target_compile_definitions(periter_peaky
                             PUBLIC PERITER_PEAKY_BV=1)

  add_executable("periter_checkerboard" dune_dpg_rad_trans_periter.cc)
  add_dune_suitesparse_flags(periter_checkerboard)
  add_dune_ug_flags(periter_checkerboard)
  target_link_dune_default_libraries("periter_checkerboard")
  target_compile_definitions(periter_checkerboard
                             PUBLIC PERITER_CHECKERBOARD=1)
endif()

<<<<<<< HEAD
add_executable("periter_peaky_uniform"
               dune_dpg_rad_trans_periter.cc)
add_dune_suitesparse_flags(periter_peaky_uniform)
add_dune_ug_flags(periter_peaky_uniform)
target_link_dune_default_libraries("periter_peaky_uniform")
target_compile_definitions(periter_peaky_uniform
                           PUBLIC PERITER_USE_UNIFORM_GRID=1;
                                  PERITER_PEAKY_BV=1)

add_executable("periter_checkerboard_uniform"
               dune_dpg_rad_trans_periter.cc)
add_dune_suitesparse_flags(periter_checkerboard_uniform)
add_dune_ug_flags(periter_checkerboard_uniform)
target_link_dune_default_libraries("periter_checkerboard_uniform")
target_compile_definitions(periter_checkerboard_uniform
                           PUBLIC PERITER_USE_UNIFORM_GRID=1;
                                  PERITER_CHECKERBOARD=1)

add_executable("kernel_svds" kernel_svds.cc)
target_link_dune_default_libraries("kernel_svds")
=======
add_executable("plot_solution_simple" plot_solution_simple.cc)
add_dune_suitesparse_flags(plot_solution_simple)
add_dune_ug_flags(plot_solution_simple)
target_link_dune_default_libraries("plot_solution_simple")

add_executable("manufactured_transport_uniform"
               manufactured_transport_uniform.cc)
add_dune_suitesparse_flags(manufactured_transport_uniform)
add_dune_ug_flags(manufactured_transport_uniform)
target_link_dune_default_libraries("manufactured_transport_uniform")

add_executable("manufactured_transport" manufactured_transport.cc)
add_dune_suitesparse_flags(manufactured_transport)
add_dune_ug_flags(manufactured_transport)
target_link_dune_default_libraries("manufactured_transport")

foreach(level 0 1 2)
  set(degree 3)
  set(profile_executable
      "profile_testspacecoefficientmatrix_ls${level}_ks${degree}")
  add_executable(${profile_executable}
                 profile_testspacecoefficientmatrix.cc)
  add_dune_suitesparse_flags(${profile_executable})
  add_dune_ug_flags(${profile_executable})
  target_link_dune_default_libraries(${profile_executable})
  target_compile_definitions(${profile_executable}
                             PUBLIC LEVEL_SEARCH=${level};
                                    K_SEARCH=${degree})
endforeach()

foreach(level RANGE 0 3)
  set(degree 3)
  set(alevel 0)
  set(adegree 5)
  set(convergence_test
      "convergence_test_ls${level}_ks${degree}_la${alevel}_ka${adegree}")
  add_executable("${convergence_test}" convergence_test.cc)
  add_dune_suitesparse_flags(${convergence_test})
  add_dune_ug_flags(${convergence_test})
  target_link_dune_default_libraries(${convergence_test})
  target_compile_definitions(${convergence_test}
                             PUBLIC LEVEL_SEARCH=${level};
                                    K_SEARCH=${degree};
                                    LEVEL_APOSTERIORI=${alevel};
                                    K_APOSTERIORI=${adegree})
endforeach()
>>>>>>> 9089d402
<|MERGE_RESOLUTION|>--- conflicted
+++ resolved
@@ -28,6 +28,17 @@
 #add_dune_suitesparse_flags(plot_solution_simple)
 #add_dune_ug_flags(plot_solution_simple)
 #target_link_dune_default_libraries("plot_solution_simple")
+
+#add_executable("manufactured_transport_uniform"
+#               manufactured_transport_uniform.cc)
+#add_dune_suitesparse_flags(manufactured_transport_uniform)
+#add_dune_ug_flags(manufactured_transport_uniform)
+#target_link_dune_default_libraries("manufactured_transport_uniform")
+
+#add_executable("manufactured_transport" manufactured_transport.cc)
+#add_dune_suitesparse_flags(manufactured_transport)
+#add_dune_ug_flags(manufactured_transport)
+#target_link_dune_default_libraries("manufactured_transport")
 
 add_executable("plot_extension" plot_extension.cc)
 add_dune_ug_flags(plot_extension)
@@ -84,7 +95,6 @@
                              PUBLIC PERITER_CHECKERBOARD=1)
 endif()
 
-<<<<<<< HEAD
 add_executable("periter_peaky_uniform"
                dune_dpg_rad_trans_periter.cc)
 add_dune_suitesparse_flags(periter_peaky_uniform)
@@ -104,52 +114,4 @@
                                   PERITER_CHECKERBOARD=1)
 
 add_executable("kernel_svds" kernel_svds.cc)
-target_link_dune_default_libraries("kernel_svds")
-=======
-add_executable("plot_solution_simple" plot_solution_simple.cc)
-add_dune_suitesparse_flags(plot_solution_simple)
-add_dune_ug_flags(plot_solution_simple)
-target_link_dune_default_libraries("plot_solution_simple")
-
-add_executable("manufactured_transport_uniform"
-               manufactured_transport_uniform.cc)
-add_dune_suitesparse_flags(manufactured_transport_uniform)
-add_dune_ug_flags(manufactured_transport_uniform)
-target_link_dune_default_libraries("manufactured_transport_uniform")
-
-add_executable("manufactured_transport" manufactured_transport.cc)
-add_dune_suitesparse_flags(manufactured_transport)
-add_dune_ug_flags(manufactured_transport)
-target_link_dune_default_libraries("manufactured_transport")
-
-foreach(level 0 1 2)
-  set(degree 3)
-  set(profile_executable
-      "profile_testspacecoefficientmatrix_ls${level}_ks${degree}")
-  add_executable(${profile_executable}
-                 profile_testspacecoefficientmatrix.cc)
-  add_dune_suitesparse_flags(${profile_executable})
-  add_dune_ug_flags(${profile_executable})
-  target_link_dune_default_libraries(${profile_executable})
-  target_compile_definitions(${profile_executable}
-                             PUBLIC LEVEL_SEARCH=${level};
-                                    K_SEARCH=${degree})
-endforeach()
-
-foreach(level RANGE 0 3)
-  set(degree 3)
-  set(alevel 0)
-  set(adegree 5)
-  set(convergence_test
-      "convergence_test_ls${level}_ks${degree}_la${alevel}_ka${adegree}")
-  add_executable("${convergence_test}" convergence_test.cc)
-  add_dune_suitesparse_flags(${convergence_test})
-  add_dune_ug_flags(${convergence_test})
-  target_link_dune_default_libraries(${convergence_test})
-  target_compile_definitions(${convergence_test}
-                             PUBLIC LEVEL_SEARCH=${level};
-                                    K_SEARCH=${degree};
-                                    LEVEL_APOSTERIORI=${alevel};
-                                    K_APOSTERIORI=${adegree})
-endforeach()
->>>>>>> 9089d402
+target_link_dune_default_libraries("kernel_svds")