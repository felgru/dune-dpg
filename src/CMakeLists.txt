--- conflicted
+++ resolved
@@ -10,7 +10,6 @@
 #add_executable("visualization" visualization.cc)
 #target_link_dune_default_libraries("visualization")
 
-<<<<<<< HEAD
 #add_executable("dune_dpg_opt_testspace" dune_dpg_opt_testspace.cc)
 #add_dune_suitesparse_flags(dune_dpg_opt_testspace)
 #add_dune_ug_flags(dune_dpg_opt_testspace)
@@ -52,16 +51,6 @@
 #                                    K_APOSTERIORI=${adegree})
 #endforeach()
 
-#add_executable("dune_dpg_conv_diff" dune_dpg_conv_diff.cc)
-#add_dune_suitesparse_flags(dune_dpg_conv_diff)
-#add_dune_ug_flags(dune_dpg_conv_diff)
-#target_link_dune_default_libraries("dune_dpg_conv_diff")
-
-#add_executable("dune_dpg_conv_diff_mod" dune_dpg_conv_diff_mod.cc)
-#add_dune_suitesparse_flags(dune_dpg_conv_diff_mod)
-#add_dune_ug_flags(dune_dpg_conv_diff_mod)
-#target_link_dune_default_libraries("dune_dpg_conv_diff_mod")
-
 add_executable("dune_dpg_rad_trans" dune_dpg_rad_trans.cc)
 add_dune_suitesparse_flags(dune_dpg_rad_trans)
 add_dune_ug_flags(dune_dpg_rad_trans)
@@ -73,46 +62,4 @@
 target_link_dune_default_libraries("dune_dpg_rad_trans_periter")
 
 add_executable("kernel_svds" kernel_svds.cc)
-target_link_dune_default_libraries("kernel_svds")
-=======
-add_executable("dune_dpg_opt_testspace" dune_dpg_opt_testspace.cc)
-add_dune_suitesparse_flags(dune_dpg_opt_testspace)
-add_dune_ug_flags(dune_dpg_opt_testspace)
-target_link_dune_default_libraries("dune_dpg_opt_testspace")
-
-add_executable("plot_solution" plot_solution.cc)
-add_dune_suitesparse_flags(plot_solution)
-add_dune_ug_flags(plot_solution)
-target_link_dune_default_libraries("plot_solution")
-
-foreach(level 0 1 2)
-  set(degree 3)
-  set(profile_executable
-      "profile_testspacecoefficientmatrix_ls${level}_ks${degree}")
-  add_executable(${profile_executable}
-                 profile_testspacecoefficientmatrix.cc)
-  add_dune_suitesparse_flags(${profile_executable})
-  add_dune_ug_flags(${profile_executable})
-  target_link_dune_default_libraries(${profile_executable})
-  target_compile_definitions(${profile_executable}
-                             PUBLIC LEVEL_SEARCH=${level};
-                                    K_SEARCH=${degree})
-endforeach()
-
-foreach(level RANGE 0 3)
-  set(degree 3)
-  set(alevel 0)
-  set(adegree 5)
-  set(convergence_test
-      "convergence_test_ls${level}_ks${degree}_la${alevel}_ka${adegree}")
-  add_executable("${convergence_test}" convergence_test.cc)
-  add_dune_suitesparse_flags(${convergence_test})
-  add_dune_ug_flags(${convergence_test})
-  target_link_dune_default_libraries(${convergence_test})
-  target_compile_definitions(${convergence_test}
-                             PUBLIC LEVEL_SEARCH=${level};
-                                    K_SEARCH=${degree};
-                                    LEVEL_APOSTERIORI=${alevel};
-                                    K_APOSTERIORI=${adegree})
-endforeach()
->>>>>>> d4f3aa61
+target_link_dune_default_libraries("kernel_svds")