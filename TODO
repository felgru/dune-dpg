--- conflicted
+++ resolved
@@ -1,16 +1,7 @@
 known bugs:
 
-<<<<<<< HEAD
 * src/kernel_svds.cc does not work for non-wavelet kernels due to
   changes in the scattering kernel functions.
-* src/dune_dpg_saddlepoint.cc currently does not compile.
-  The concatenation of solution and test spaces in SaddlepointSystemAssembler
-  cannot be done properly with the new shared_ptr-to-space-tuple interface.
-  The concatenation would introduce copies of spaces which would in turn defy
-  the purpose of using shared_ptrs, i.e. having only a single set of spaces
-  that can be refined all at once after grid refinement.
-=======
->>>>>>> 51459e01
 * IntegralTerm now works when factor is a callable object. We do however
   not increase the quadrature order. Thus it will only give reliable
   results when factor is a picewise constant function that is aligned
