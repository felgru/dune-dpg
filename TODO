--- conflicted
+++ resolved
@@ -18,16 +18,14 @@
 * Adjust quadrature order for non-constant function (rhs term) in
   getvolumeterm_impl.hh and in linearintegralterm.hh
 
-<<<<<<< HEAD
 potential performance improvements:
 
 * Using the Eigen::Map wrapper around Dune's matrix and vector classes
   might spare us some temporary copies in the wavelet code.
   We need however to check that Map works with vectors of FieldVectors.
-=======
+
 proposed features:
 
 * Implement a multi-grid preconditioner so that we can replace the
   UMFPACK solver with a CG solver.
-  See e.g. Roberts and Chan 2017
->>>>>>> 08acf0a3
+  See e.g. Roberts and Chan 2017