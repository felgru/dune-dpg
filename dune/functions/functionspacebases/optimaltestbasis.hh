--- conflicted
+++ resolved
@@ -380,13 +380,8 @@
   /** \brief Type used for global numbering of the basis vectors */
   typedef std::array<size_type, 1> MultiIndex;
 
-<<<<<<< HEAD
-  OptimalTestLocalIndexSet(const OptimalTestIndexSet<TestspaceCoefficientMatrix, testIndex> & indexSet, const SolutionSpaces& solSp)
-  : basisIndexSet_(indexSet),
-=======
   OptimalTestLocalIndexSet(const SolutionSpaces& solSp)
   :
->>>>>>> a1814d5d
   solutionBasisIndexSet_(boost::fusion::as_vector(
               boost::fusion::transform(solSp,detail::getIndexSet()))),
   solutionLocalIndexSet_(boost::fusion::as_vector(
@@ -487,15 +482,8 @@
     return *localView_;
   }
 
-<<<<<<< HEAD
-  const OptimalTestBasisLocalView<TestspaceCoefficientMatrix, testIndex>* localView_;
-
-  const OptimalTestIndexSet<TestspaceCoefficientMatrix, testIndex> basisIndexSet_;
-=======
-private:
-  const OptimalTestBasisLocalView<BilinearForm, InnerProduct, testIndex>*
+  const OptimalTestBasisLocalView<TestspaceCoefficientMatrix, testIndex>*
                                                                    localView_;
->>>>>>> a1814d5d
 
   SolutionBasisIndexSet solutionBasisIndexSet_;
   SolutionLocalIndexSet solutionLocalIndexSet_;
@@ -506,13 +494,8 @@
 template<typename TestspaceCoefficientMatrix, std::size_t testIndex>
 class OptimalTestIndexSet
 {
-<<<<<<< HEAD
   typedef typename TestspaceCoefficientMatrix::GridView GridView;
-  static const int dim = GridView::dimension;
-=======
-  typedef typename std::tuple_element<0,typename BilinearForm::SolutionSpaces>::type::GridView GridView;
   enum {dim = GridView::dimension};
->>>>>>> a1814d5d
 
   // Needs the mapper
   friend class OptimalTestLocalIndexSet<TestspaceCoefficientMatrix,testIndex>;
@@ -565,22 +548,14 @@
                                     OptimalTestIndexSet<TestspaceCoefficientMatrix, testIndex>,
                                     std::array<std::size_t, 1> >
 {
-<<<<<<< HEAD
-  static const int dim = TestspaceCoefficientMatrix::GridView::dimension;
-
-public:
-  typedef typename TestspaceCoefficientMatrix::GridView GridView;
-  /** \brief The grid view that the FE space is defined on */
-=======
 public:
   /** \brief The grid view that the FE space is defined on */
-  typedef typename std::tuple_element<0,typename BilinearForm::SolutionSpaces>::type::GridView GridView;
+  typedef typename TestspaceCoefficientMatrix::GridView GridView;
 
 private:
   enum {dim = GridView::dimension};
 
 public:
->>>>>>> a1814d5d
   typedef std::size_t size_type;
 
   /** \brief Type of the local view on the restriction of the basis to a single element */
@@ -662,17 +637,10 @@
 
   /** \brief Construct local view for a given global finite element basis */
   OptimalTestBasisLocalView(const GlobalBasis* globalBasis,
-<<<<<<< HEAD
                             TestspaceCoefficientMatrix& testCoeffMat) :
     globalBasis_(globalBasis),
     testspaceCoefficientMatrix(testCoeffMat),
     tree_(globalBasis, testCoeffMat)
-=======
-                            BilinearForm& bilinearForm,
-                            InnerProduct& innerProduct) :
-    globalBasis_(globalBasis),
-    tree_(globalBasis, bilinearForm, innerProduct)
->>>>>>> a1814d5d
   {}
 
   /** \brief Bind the view to a grid element
@@ -737,11 +705,8 @@
     using namespace boost::fusion;
     using namespace Dune::detail;
 
-<<<<<<< HEAD
-    return fold(transform(testspaceCoefficientMatrix.bilinearForm().getSolutionSpaces(),
-=======
-    return fold(transform(tree_.bilinearForm.getSolutionSpaces(),
->>>>>>> a1814d5d
+    return fold(transform(testspaceCoefficientMatrix.bilinearForm()
+                          .getSolutionSpaces(),
                           getLocalViewMaxSize()),
                 0, std::plus<std::size_t>());
   }
@@ -755,10 +720,7 @@
 
 protected:
   const GlobalBasis* globalBasis_;
-<<<<<<< HEAD
   TestspaceCoefficientMatrix& testspaceCoefficientMatrix;
-=======
->>>>>>> a1814d5d
   const Element* element_;
   Tree tree_;
 };
@@ -783,15 +745,9 @@
     typedef typename TestspaceCoefficientMatrix::InnerProduct InnerProduct;
 
 private:
-<<<<<<< HEAD
   typedef OptimalTestBasis<TestspaceCoefficientMatrix,testIndex> GlobalBasis;
   typedef typename TestspaceCoefficientMatrix::GridView GridView;
-  static const int dim = GridView::dimension;
-=======
-  typedef OptimalTestBasis<BilinearForm,InnerProduct,testIndex> GlobalBasis;
-  typedef typename std::tuple_element<0,SolutionSpaces>::type::GridView GridView;
   enum {dim = GridView::dimension};
->>>>>>> a1814d5d
 
   typedef typename GridView::template Codim<0>::Entity E;
   typedef typename std::tuple_element<testIndex,EnrichedTestspaces>::type::LocalView::Tree::FiniteElement EnrichedFiniteElement;
@@ -848,6 +804,7 @@
    *       boost::fusion 1.55. */
   OptimalTestBasisLeafNode(OptimalTestBasisLeafNode&& ln)
   : globalBasis_(std::move(ln.globalBasis_)),
+    testspaceCoefficientMatrix(ln.testspaceCoefficientMatrix),
     bilinearForm(ln.bilinearForm),
     innerProduct(ln.innerProduct),
     finiteElement_(std::move(ln.finiteElement_)),
@@ -916,50 +873,19 @@
                   (&(at_c<testIndex>(localViewTest)->tree().finiteElement()));
     for_each(localViewSolution, applyBind<decltype(e)>(e));
 
-<<<<<<< HEAD
     testspaceCoefficientMatrix.bind(e);
 
-//    coefficientMatrix = testspaceCoefficientMatrix.coefficientMatrix();
-=======
-    Matrix<FieldMatrix<double,1,1> > stiffnessMatrix;
->>>>>>> a1814d5d
-
-    size_t k = boost::fusion::at_c<testIndex>(localViewTest)->tree().finiteElement().size();
+    // coefficientMatrix = testspaceCoefficientMatrix.coefficientMatrix();
+
+    size_t k = at_c<testIndex>(localViewTest)->tree().finiteElement().size();
     size_t localTestSpaceOffsets[std::tuple_size<EnrichedTestspaces>::value];
     fold(zip(localTestSpaceOffsets, localViewTest), 0, offsetHelper());
-    size_t offset = boost::fusion::at_c<testIndex>(localTestSpaceOffsets);
-
-<<<<<<< HEAD
-    finiteElement_ = Dune::Std::make_unique<FiniteElement>(&(testspaceCoefficientMatrix.coefficientMatrix()), enrichedTestspace_, offset, k);
-
-=======
-    bilinearForm.bind(localViewTest, localViewSolution);
-    bilinearForm.getLocalMatrix(coefficientMatrix);
-
-    Cholesky<Matrix<FieldMatrix<double,1,1> > > cholesky(stiffnessMatrix);
-    cholesky.apply(coefficientMatrix);
-
-    if (testIndex ==0 and std::tuple_size<EnrichedTestspaces>::value == 1)
-    {
-      finiteElement_ = Dune::Std::make_unique<FiniteElement>
-                          (&coefficientMatrix, enrichedTestspace_);
-    }
-    else
-    {
-      size_t n = at_c<testIndex>(localViewTest)->tree().finiteElement().size();
-      size_t localTestSpaceOffsets[std::tuple_size<EnrichedTestspaces>::value];
-      fold(zip(localTestSpaceOffsets, localViewTest), 0, offsetHelper());
-
-      unsigned int offset = at_c<testIndex>(localTestSpaceOffsets);
-      relevantCoefficientMatrix.setSize(n,coefficientMatrix.M());
-      for (unsigned int i=0; i<n; i++)                          //TODO make more efficient
-      {
-        relevantCoefficientMatrix[i] = coefficientMatrix[offset+i];
-      }
-      finiteElement_ = Dune::Std::make_unique<FiniteElement>
-                          (&relevantCoefficientMatrix, enrichedTestspace_);
-    }
->>>>>>> a1814d5d
+    size_t offset = at_c<testIndex>(localTestSpaceOffsets);
+
+    finiteElement_ = Dune::Std::make_unique<FiniteElement>
+                        (&(testspaceCoefficientMatrix.coefficientMatrix()),
+                         enrichedTestspace_, offset, k);
+
   }
 
   const GlobalBasis* globalBasis_;
