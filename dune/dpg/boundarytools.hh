--- conflicted
+++ resolved
@@ -230,14 +230,6 @@
       // dofs in the current finite element
       const unsigned int dofsLocal = localFEM.localCoefficients().size();
 
-<<<<<<< HEAD
-=======
-      const unsigned int nFace
-          = ReferenceElements<double, dim>::general(e.type()).size(dim-1);
-      const unsigned int nVertex
-          = ReferenceElements<double, dim>::general(e.type()).size(dim);
-
->>>>>>> 1f6b45c4
       localInterp.interpolate(bc,out);
 
       for(unsigned int i=0;i<dofsLocal;i++)
