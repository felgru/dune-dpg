--- conflicted
+++ resolved
@@ -380,7 +380,6 @@
 template<typename GV, class MI, class GridView>
 struct changeGridView<Functions::HangingNodeBernsteinP2PreBasis<GV, MI>,
                       GridView>
-<<<<<<< HEAD
 {
   typedef Functions::HangingNodeBernsteinP2PreBasis<GridView, MI> type;
 };
@@ -389,16 +388,6 @@
 struct changeGridView<Functions::HangingNodeLagrangeP2PreBasis<GV, MI>,
                       GridView>
 {
-=======
-{
-  typedef Functions::HangingNodeBernsteinP2PreBasis<GridView, MI> type;
-};
-
-template<typename GV, class MI, class GridView>
-struct changeGridView<Functions::HangingNodeLagrangeP2PreBasis<GV, MI>,
-                      GridView>
-{
->>>>>>> e2e46753
   typedef Functions::HangingNodeLagrangeP2PreBasis<GridView, MI> type;
 };
 
