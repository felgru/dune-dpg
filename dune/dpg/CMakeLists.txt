--- conflicted
+++ resolved
@@ -1,8 +1,5 @@
-<<<<<<< HEAD
+add_subdirectory(functions)
 add_subdirectory(radiative_transfer)
-=======
-add_subdirectory(functions)
->>>>>>> c60cb8ec
 
 install(FILES assemble_helper.hh
               assemble_types.hh
