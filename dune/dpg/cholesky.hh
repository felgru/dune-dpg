--- conflicted
+++ resolved
@@ -31,15 +31,11 @@
       }
       if (sum < 1e-20)
       {
-<<<<<<< HEAD
-        std::cout << "summe = " << summe << std::endl;
+        std::cout << "sum = " << sum << std::endl;
         std::ofstream ofs("matrix");
         printmatrix(ofs, matrix, "Problematic Matrix in Cholesky", "--");
-        DUNE_THROW(Dune::Exception, "Matrix for Cholesky not positive semidefinite");
-=======
         DUNE_THROW(Dune::Exception,
             "Matrix for Cholesky decomposition not positive semidefinite.");
->>>>>>> 25bcfa22
       }
       matrix[k][k] = sum;
       for (unsigned int j=k+1; j<n; ++j)
