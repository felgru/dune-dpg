--- conflicted
+++ resolved
@@ -828,11 +828,7 @@
              MinInnerProduct minInnerProduct,
              FieldVector<double, dim> beta,
              double delta,
-<<<<<<< HEAD
-             double epsilon )
-=======
              double epsilon)
->>>>>>> 7f632257
 {
   using namespace boost::fusion;
   using namespace Dune::detail;
