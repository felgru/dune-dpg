--- conflicted
+++ resolved
@@ -82,20 +82,17 @@
     void bind(const Element& element)
     {
       solutionLocalView.bind(element);
+#if not(DUNE_VERSION_NEWER(DUNE_FUNCTIONS,2,7))
       solutionLocalIndexSet.bind(solutionLocalView);
+#endif
     }
 
   private:
     const FunctionalVector& functionalVector;
-<<<<<<< HEAD
     SolutionLocalView solutionLocalView;
+#if not(DUNE_VERSION_NEWER(DUNE_FUNCTIONS,2,7))
     SolutionLocalIndexSet solutionLocalIndexSet;
-=======
-    mutable SolutionLocalView solutionLocalView;
-#if not(DUNE_VERSION_NEWER(DUNE_FUNCTIONS,2,7))
-    mutable SolutionLocalIndexSet solutionLocalIndexSet;
-#endif
->>>>>>> 636ac992
+#endif
   };
 
 /**
@@ -183,14 +180,6 @@
                VectorType& elementVector,
                const size_t spaceOffset) const
 {
-<<<<<<< HEAD
-=======
-  solutionLocalView.bind(localView.element());
-#if not(DUNE_VERSION_NEWER(DUNE_FUNCTIONS,2,7))
-  solutionLocalIndexSet.bind(solutionLocalView);
-#endif
-
->>>>>>> 636ac992
   // Now get the local contribution to the right-hand side vector
   detail::ApplyLocalFunctional
     < IntegrationType::valueValue
@@ -282,7 +271,9 @@
     void bind(const Element& element)
     {
       solutionLocalView.bind(element);
+#if not(DUNE_VERSION_NEWER(DUNE_FUNCTIONS,2,7))
       solutionLocalIndexSet.bind(solutionLocalView);
+#endif
     }
 
   private:
@@ -290,15 +281,10 @@
     LocalFactor localFactor;
     Direction beta;
     const FunctionalVector& functionalVector;
-<<<<<<< HEAD
     SolutionLocalView solutionLocalView;
+#if not(DUNE_VERSION_NEWER(DUNE_FUNCTIONS,2,7))
     SolutionLocalIndexSet solutionLocalIndexSet;
-=======
-    mutable SolutionLocalView solutionLocalView;
-#if not(DUNE_VERSION_NEWER(DUNE_FUNCTIONS,2,7))
-    mutable SolutionLocalIndexSet solutionLocalIndexSet;
-#endif
->>>>>>> 636ac992
+#endif
   };
 
 /**
@@ -359,14 +345,6 @@
                VectorType& elementVector,
                size_t spaceOffset) const
 {
-<<<<<<< HEAD
-=======
-  solutionLocalView.bind(localView.element());
-#if not(DUNE_VERSION_NEWER(DUNE_FUNCTIONS,2,7))
-  solutionLocalIndexSet.bind(solutionLocalView);
-#endif
-
->>>>>>> 636ac992
   // Now get the local contribution to the right-hand side vector
   detail::ApplyLocalFunctional
     < type
