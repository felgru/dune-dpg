--- conflicted
+++ resolved
@@ -326,102 +326,6 @@
   }
 }
 
-<<<<<<< HEAD
-namespace detail {
-  // This function expects data transformed to the reference triangle:
-  // A point in the inflow boundary of the reference cell and the
-  // transport direction transformed under the global-to-local mapping.
-  template<class ReferenceCellCoordinate, class ReferenceCellDirection>
-  double travelDistance(
-      const ReferenceCellCoordinate& x,
-      const ReferenceCellDirection& beta)
-  {
-    if(x[0]) { /* x[0] != 0 */
-      if(x[1]) { /* x[1] != 0 */
-        const double a = (beta[0]!=0.)?(x[1] - x[0]*beta[1]/beta[0])
-                                      :(-DBL_MAX);
-        if(0 <= a && a <= 1)
-          return -x[0]/beta[0];
-        else
-          return -x[1]/beta[1];
-      } else { /* x[1] == 0 */
-        const double a = (beta[0]!=0.)?(-beta[1]/beta[0]*x[0]):(-DBL_MAX);
-        if(0 <= a && a <= 1)
-          return -x[0]/beta[0];
-        else
-          return (1-x[0])/(beta[0]+beta[1]);
-      }
-    } else { /* x[0] == 0 */
-      const double b = (beta[1]!=0.)?(-beta[0]/beta[1]*x[1]):(-DBL_MAX);
-      if(0 <= b && b <= 1)
-        return -x[1]/beta[1];
-      else
-        return (1-x[1])/(beta[0]+beta[1]);
-    }
-  }
-
-  template<class FaceGeometryInElement, class ReferenceCellDirection>
-  double splitPointOfInflowFaceInTriangle(
-      const FaceGeometryInElement& faceGeometryInElement,
-      ReferenceCellDirection& referenceBeta)
-  {
-    // This gets a bit ugly as we have to check the orientation of the face
-    double splitPoint;
-    const double tol = 1e-8;
-    if(fabs(referenceBeta[0]) < tol) referenceBeta[0] = 0.;
-    if(fabs(referenceBeta[1]) < tol) referenceBeta[1] = 0.;
-
-    auto corner = faceGeometryInElement.global({0});
-    if(referenceBeta[0] > 0) {
-      if((corner
-          - FieldVector<double,2>{0.,0.}).two_norm() < tol)
-        splitPoint = -referenceBeta[1]/referenceBeta[0];
-      else
-        splitPoint = 1.+referenceBeta[1]/referenceBeta[0];
-    } else if(referenceBeta[1] > 0) {
-      if((corner
-          - FieldVector<double,2>{0.,0.}).two_norm() < tol)
-        splitPoint = -referenceBeta[0]/referenceBeta[1];
-      else
-        splitPoint = 1.+referenceBeta[0]/referenceBeta[1];
-    } else {
-      if((corner
-          - FieldVector<double,2>{0.,1.}).two_norm() < tol)
-        splitPoint = referenceBeta[0]/(referenceBeta[0]+referenceBeta[1]);
-      else
-        splitPoint = 1.-referenceBeta[0]/(referenceBeta[0]+referenceBeta[1]);
-    }
-    if(fabs(splitPoint)< tol)         splitPoint = 0.;
-    else if(fabs(splitPoint-1.)< tol) splitPoint = 1.;
-
-    assert(splitPoint >= 0 && splitPoint <= 1);
-    return splitPoint;
-  }
-
-  template <class Geometry, class SubGeometry, int dim>
-  FieldVector<double,dim> referenceBeta(
-      const Geometry& geometry,
-      const SubGeometry& subGeometryInReferenceElement,
-      const FieldVector<double, dim>& beta)
-  {
-    static_assert(dim==2, "Computation of transport direction on reference"
-                          " cell only implemented in 2d!");
-    /* This won't work for curvilinear elements, but they don't seem
-     * to be supported by UG anyway. */
-    const auto& jacobianSubInverse
-        = subGeometryInReferenceElement.jacobianInverseTransposed({0., 0.});
-    const auto& jacobianInverse = geometry.jacobianInverseTransposed({0., 0.});
-    FieldVector<double,dim> referenceBetaSub, referenceBeta;
-    jacobianInverse.mtv(beta, referenceBeta);
-    jacobianSubInverse.mtv(referenceBeta, referenceBetaSub);
-
-    return referenceBetaSub;
-  }
-}
-
-
-=======
->>>>>>> 63b3eac0
 } // end namespace Dune
 
 #include "integralterm_uu_impl.hh"
