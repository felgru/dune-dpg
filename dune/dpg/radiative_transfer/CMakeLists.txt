add_subdirectory(test)

install(FILES approximate_scattering.hh
              kanschat_scattering.hh
<<<<<<< HEAD
              periter_uniform.hh
=======
              periter.hh
              subgridprojection.hh
>>>>>>> 00439090
              svdkernelapproximation.hh
              waveletkernelapproximation.hh
        DESTINATION ${CMAKE_INSTALL_INCLUDEDIR}/dune/dpg/radiative_transfer)<|MERGE_RESOLUTION|>--- conflicted
+++ resolved
@@ -2,12 +2,9 @@
 
 install(FILES approximate_scattering.hh
               kanschat_scattering.hh
-<<<<<<< HEAD
+              periter.hh
               periter_uniform.hh
-=======
-              periter.hh
               subgridprojection.hh
->>>>>>> 00439090
               svdkernelapproximation.hh
               waveletkernelapproximation.hh
         DESTINATION ${CMAKE_INSTALL_INCLUDEDIR}/dune/dpg/radiative_transfer)