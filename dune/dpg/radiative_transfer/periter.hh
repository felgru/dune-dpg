// -*- tab-width: 4; indent-tabs-mode: nil; c-basic-offset: 2 -*-
// vi: set et ts=4 sw=2 sts=2:
#ifndef DUNE_DPG_RADIATIVE_TRANSFER_PERITER_HH
#define DUNE_DPG_RADIATIVE_TRANSFER_PERITER_HH

#include <chrono>
#include <set>
#include <vector>

#include <dune/istl/matrix.hh>
#include <dune/istl/bcrsmatrix.hh>
#include <dune/istl/matrixindexset.hh>
#include <dune/istl/preconditioners.hh>
#include <dune/istl/solvers.hh>
#include <dune/istl/io.hh>
#include <dune/istl/umfpack.hh>

#include <dune/functions/functionspacebases/hangingnodep2nodalbasis.hh>
#include <dune/functions/functionspacebases/pqkdgrefineddgnodalbasis.hh>
#include <dune/functions/functionspacebases/pqknodalbasis.hh>
#include <dune/functions/functionspacebases/lagrangedgbasis.hh>

#include <dune/functions/gridfunctions/discreteglobalbasisfunction.hh>
#include <dune/functions/gridfunctions/gridviewfunction.hh>

#include <dune/dpg/boundarytools.hh>
#include <dune/dpg/errortools.hh>
#include <dune/dpg/functionplotter.hh>
#include <dune/dpg/functions/interpolate.hh>
#include <dune/dpg/functions/subgridinterpolation.hh>
#include <dune/dpg/functions/refinementinterpolation.hh>
#include <dune/dpg/linearfunctionalterm.hh>
#include <dune/dpg/radiative_transfer/approximate_scattering.hh>
#include <dune/dpg/radiative_transfer/subgridprojection.hh>
#include <dune/dpg/rhs_assembler.hh>
#include <dune/dpg/dpg_system_assembler.hh>
#include <dune/dpg/type_traits.hh>

#pragma GCC diagnostic push
#pragma GCC diagnostic ignored "-Wunused-variable"
#include <dune/subgrid/subgrid.hh>
#pragma GCC diagnostic pop

#include <boost/math/constants/constants.hpp>

namespace Dune {

template<class SubGrid>
std::set<typename SubGrid::HostGridType::GlobalIdSet::IdType>
saveSubGridToIdSet(const SubGrid& subGrid)
{
  auto& idSet = subGrid.getHostGrid().globalIdSet();
  auto subGridView = subGrid.leafGridView();
  std::set<typename std::decay_t<decltype(idSet)>::IdType> subGridElements;
  for(const auto& e : elements(subGridView)) {
    subGridElements.insert(idSet.id(subGrid.template getHostEntity<0>(e)));
  }
  return subGridElements;
}

template<class SubGrid>
std::unique_ptr<SubGrid>
restoreSubGridFromIdSet(
    std::set<typename SubGrid::HostGridType::GlobalIdSet::IdType>&& idSet,
    typename SubGrid::HostGridType& hostGrid)
{
  auto subGrid = std::make_unique<SubGrid>(hostGrid);
  subGrid->createBegin();
  subGrid->insertSet(idSet);
  subGrid->createEnd();
  subGrid->setMaxLevelDifference(1);
  return subGrid;
}

template<class SubGrid>
std::unique_ptr<SubGrid>
restoreSubGridFromIdSet(
    std::set<typename SubGrid::HostGridType::GlobalIdSet::IdType>& idSet,
    typename SubGrid::HostGridType& hostGrid)
{
  std::set<typename SubGrid::HostGridType::GlobalIdSet::IdType>
    idSetCopy(idSet);
  return restoreSubGridFromIdSet<SubGrid>(std::move(idSetCopy), hostGrid);
}

enum class PlotSolutions {
  doNotPlot,
  plotOuterIterations,
  plotLastIteration
};

/**
 * This class describes the Periter algorithm for radiative transfer problems
 *
 * \tparam ScatteringKernelApproximation
 *         specifies the method used to approximate the scattering kernel
 * \tparam RHSApproximation  if right hand side and lifting of boundary
 *                           values are finite element functions, set this
 *                           to FeRHSandBoundary, otherwise set this to
 *                           ApproximateRHSandBoundary
 */
template<class ScatteringKernelApproximation, class RHSApproximation>
class Periter {
  public:

  using Direction = typename ScatteringKernelApproximation::Direction;

  /**
   * Solve a radiative transfer problem using the Periter algorithm
   *
   * \param hostGrid
   * \param f  right hand side function
   * \param g  lifting of the boundary values
   * \param gDeriv  derivative of g in direction s
   * \param sigma   absorbtion coefficient
   * \param kernel  the scattering kernel, e.g. a Henyey–Greenstein kernel
<<<<<<< HEAD
   * \param accuracyKernel  a priori accuracy for the scattering kernel
=======
>>>>>>> 942fd067
   * \param rho  the contraction parameter ρ
   * \param CT  the constant C_T from the paper
   * \param targetAccuracy  periter solves up to this accuracy
   * \param maxNumberOfIterations  ... or up to the given number of iterations
   *                               (whatever comes first)
   * \param plotSolutions  specifies when to create .vtu files for plotting
   *                       the solution
   */
  template<class Grid, class F, class G, class GDeriv, class Kernel>
  void solve(Grid& hostGrid,
             const F& f,
             const G& g,
             const GDeriv& gDeriv,
             double sigma,
             const Kernel& kernel,
<<<<<<< HEAD
             double accuracyKernel,
=======
>>>>>>> 942fd067
             double rho,
             double CT,
             double targetAccuracy,
             unsigned int maxNumberOfIterations,
             PlotSolutions plotSolutions = PlotSolutions::doNotPlot);

  private:
  using VectorType = BlockVector<FieldVector<double,1>>;

  /**
   * Apply the scattering integral to a solution x
   *
   * This corresponds to [K, u_n, κ_1 * η] in the Periter algorithm
   * (see Dahmen, Gruber, Mula).
   *
   * \param kernelApproximation an approximation to the scattering kernel
   * \param x  solution to which we want to apply the scattering kernel
   * \param solutionSpaces
   * \param accuracy
   */
  template<class SolutionSpaces, class HostGrid, class Grid>
  static std::vector<VectorType> apply_scattering(
      ScatteringKernelApproximation& kernelApproximation,
      const std::vector<VectorType>& x,
      const std::vector<std::shared_ptr<SolutionSpaces>>& solutionSpaces,
      const HostGrid& hostGrid,
      std::vector<Direction>& sVector,
      std::vector<std::unique_ptr<Grid>>& grids,
      double accuracy);

  /**
   * insert new gridIdSets after apply_scattering added new grids
   */
  template<class GridIdSet, class Grid>
  static void add_missing_gridIdSets(
      std::vector<GridIdSet>& gridIdSets,
      const std::vector<std::unique_ptr<Grid>>& grids);

  /**
   * insert new spaces after apply_scattering added new grids
   */
  template<class Grid, class... Spaces>
  static void add_missing_spaces(
      std::vector<std::shared_ptr<std::tuple<Spaces...>>>& spaces,
      const std::vector<std::unique_ptr<Grid>>& grids);
};

struct FeRHSandBoundary {};
struct ApproximateRHSandBoundary {};

#ifndef DOXYGEN
namespace detail {
  constexpr size_t dim = 2;
  using VectorType = BlockVector<FieldVector<double,1>>;
  using Direction = FieldVector<double, dim>;

  template<class FEHostBasis, class Grids,
           class F, class G, class GDeriv>
  inline void approximate_rhs_and_bv (
      std::vector<VectorType>& rhsFunctional,
      Grids&,
      double,
      const FEHostBasis& hostGridBasis,
      const std::vector<Direction>& sVector,
      F& f, G& g, GDeriv& gDeriv, double sigma,
      FeRHSandBoundary) {
    static_assert(!is_RefinedFiniteElement<FEHostBasis>::value,
        "Functions::interpolate won't work for refined finite elements");
    size_t numS = sVector.size();
    for(unsigned int i = 0; i < numS; ++i)
    {
      VectorType gInterpolation(hostGridBasis.size());
      const Direction s = sVector[i];
      Functions::interpolate(hostGridBasis, gInterpolation,
          [s,&f,&g,&gDeriv,sigma](const Direction& x)
          { return f(x,s) + gDeriv(x,s) - sigma*g(x,s); });

      // Add gInterpolate to first hostGridBasis.size() entries of
      // rhsFunctional[i].
      using Iterator = std::decay_t<decltype(rhsFunctional[i].begin())>;
      for(Iterator rIt=rhsFunctional[i].begin(),
                   rEnd=rhsFunctional[i].begin()+hostGridBasis.size(),
                   gIt=gInterpolation.begin(); rIt!=rEnd; ++rIt, ++gIt) {
        *rIt += *gIt;
      }
    }
  }


  // Refine grid until accuracy kappa2*eta is reached for
  // approximation of rhs and boundary values.
  template<class FEBases, class Grids,
           class F, class G, class GDeriv>
  inline void approximate_rhs_and_bv (
      std::vector<VectorType>& rhsFunctional,
      Grids& grids,
      double accuracy,
      const std::vector<std::shared_ptr<FEBases>>& solutionSpaces,
      const std::vector<Direction>& sVector,
      F& f, G& g, GDeriv& gDeriv, double sigma,
      ApproximateRHSandBoundary) {
    DUNE_THROW(Dune::NotImplemented,
        "Implementation of approximate_rhs_and_bv for non-FE right hand side "
        "functions currently broken.");
    using Grid = typename Grids::value_type::element_type;
    using EntitySeed = typename Grid::template Codim<0>::Entity::EntitySeed;
    size_t numS = sVector.size();

    const size_t spaceIndex = 0;
    using FEBasisInterior = std::tuple_element_t<spaceIndex, FEBases>;
    static_assert(!is_RefinedFiniteElement<FEBasisInterior>::value,
        "Functions::interpolate won't work for refined finite elements");

    std::vector<VectorType> boundaryValues(numS);
    for(unsigned int i = 0; i < numS; ++i)
    {
      auto& feBasisInterior = std::get<spaceIndex>(*solutionSpaces[i]);
      const unsigned int maxNumberOfRefinements = 3;
      for(unsigned int refinement = 1; ; refinement++) {
        {
          VectorType gInterpolation(feBasisInterior.size());
          const Direction s = sVector[i];
          Functions::interpolate(feBasisInterior, gInterpolation,
              [s,&f,&g,&gDeriv,sigma](const Direction& x)
              { return f(x,s) + gDeriv(x,s) - sigma*g(x,s); });

          std::swap(boundaryValues[i], gInterpolation);
        }
        const Direction s = sVector[i];
        auto gExact = Functions::makeGridViewFunction(
              [s,&f,&g,&gDeriv,sigma](const Direction& x)
              { return f(x,s) + gDeriv(x,s) - sigma*g(x,s); },
              grids[i]->leafGridView());
        auto gApprox = Functions::makeDiscreteGlobalBasisFunction<double>(
              feBasisInterior, boundaryValues[i]);

        auto localGExact = localFunction(gExact);
        auto localGApprox = localFunction(gApprox);
        auto localView = feBasisInterior.localView();
        auto localIndexSet = feBasisInterior.localIndexSet();

        double rhsError_i = 0.;
        std::vector<std::tuple<EntitySeed, double>> errorEstimates;
        errorEstimates.reserve(feBasisInterior->gridView().size(0));
        for(const auto& e : elements(feBasisInterior->gridView())) {
          localView.bind(e);
          localIndexSet.bind(localView);
          localGExact.bind(e);
          localGApprox.bind(e);

          size_t quadratureOrder = 2*localView.tree().finiteElement()
                                              .localBasis().order()  + 4;
          const Dune::QuadratureRule<double, dim>& quad =
                Dune::QuadratureRules<double, dim>::rule(e.type(),
                                                         quadratureOrder);
          auto geometry = e.geometry();
          double local_error = 0.;
          for (size_t pt=0, qsize=quad.size(); pt < qsize; pt++) {
            const FieldVector<double,dim>& quadPos = quad[pt].position();
            const double diff = localGExact(quadPos) - localGApprox(quadPos);
            local_error += diff*diff
                         * geometry.integrationElement(quadPos)
                         * quad[pt].weight();
          }
          errorEstimates.emplace_back(e.seed(), local_error);
          rhsError_i += local_error;
        }
        rhsError_i = std::sqrt(rhsError_i);

        if(rhsError_i <= accuracy / numS ||
            refinement == maxNumberOfRefinements) {
          break;
        } else {
          ErrorTools::DoerflerMarking(*grids[i], 0.2,
              std::move(errorEstimates));
          auto oldGridData = attachDataToGrid(feBasisInterior,
                                              rhsFunctional[i]);
          grids[i]->preAdapt();
          grids[i]->adapt();
          grids[i]->postAdapt();
          detail::updateSpaces(*solutionSpaces[i], grids[i]->leafGridView());
          // TODO: also need to update test spaces.
          auto newGridData = restoreDataToRefinedGrid(feBasisInterior,
                                                      oldGridData);
          rhsFunctional[i].resize(newGridData.size(),
                                  false /* don't copy old values */);
          for(size_t j = 0, jmax = newGridData.size(); j < jmax; j++) {
            rhsFunctional[i][j] = newGridData[j];
          }
        }
      }

      // Add boundaryValues[i] to first feBasisInterior.size() entries of
      // rhsFunctional[i].
      using Iterator = std::decay_t<decltype(rhsFunctional[i].begin())>;
      for(Iterator rIt=rhsFunctional[i].begin(),
                   rEnd=rhsFunctional[i].begin()+feBasisInterior.size(),
                   gIt=boundaryValues[i].begin();
          rIt!=rEnd; ++rIt, ++gIt) {
        *rIt += *gIt;
      }
    }
  }
} // end namespace detail
#endif

template<class ScatteringKernelApproximation, class RHSApproximation>
template<class HostGrid, class F, class G, class GDeriv, class Kernel>
void Periter<ScatteringKernelApproximation, RHSApproximation>::solve(
           HostGrid& hostGrid,
           const F& f,
           const G& g,
           const GDeriv& gDeriv,
           double sigma,
           const Kernel& kernel,
<<<<<<< HEAD
           double accuracyKernel,
=======
>>>>>>> 942fd067
           double rho,
           double CT,
           double targetAccuracy,
           unsigned int maxNumberOfIterations,
           PlotSolutions plotSolutions) {
  if(plotSolutions == PlotSolutions::plotLastIteration) {
    std::cerr
        << "Plotting of only the last iteration is not implemented yet!\n";
    std::abort();
  }
  static_assert(std::is_same<RHSApproximation, FeRHSandBoundary>::value
      || std::is_same<RHSApproximation, ApproximateRHSandBoundary>::value,
      "Unknown type provided for RHSApproximation!\n"
      "Should be either FeRHSandBoundary or ApproximateRHSandBoundary.");
  constexpr bool rhsIsFeFunction
      = std::is_same<RHSApproximation, FeRHSandBoundary>::value;

  const unsigned int dim = HostGrid::dimension;
  using Grid = SubGrid<dim, HostGrid, false>;
  using LeafGridView = typename Grid::LeafGridView;
  using HostGridView = typename HostGrid::LeafGridView;
  using Geometry = typename LeafGridView::template Codim<0>::Geometry;
  using Domain = typename Geometry::GlobalCoordinate;
  using Direction = FieldVector<double, dim>;
  using GridIdSet = std::set<typename HostGrid::GlobalIdSet::IdType>;

  ///////////////////////////////////
  // To print information
  ///////////////////////////////////
  std::ofstream ofs("output_rad_trans");

  ///////////////////////////////////
  // Parameters for adaptivity
  ///////////////////////////////////

  // η_n:
  double eta = 1;
  // TODO: estimate norm of rhs f
  const double fnorm = 1;
  // ρ̄:
  const double rhobar = (1./rho > 2*rho)? (1./rho) : (2*rho);

  // CT*kappa1 + (1+CT)*kappa2 + 2*kappa3 = 1.
  const double kappa1 = rhsIsFeFunction? 1./(2.*CT) : 1./(3.*CT);
  const double kappa2 = rhsIsFeFunction? 0.         : 1./(3.*(1+CT));
  const double kappa3 = rhsIsFeFunction? 1./4.      : 1./6.;

<<<<<<< HEAD
  ofs << "Periter with a priori accuracy " << accuracyKernel
      << " for the kernel, rho = " << rho << ", CT = " << CT
=======
  ////////////////////////////////////////////
  // Handle directions of discrete ordinates
  ////////////////////////////////////////////

  // TODO: The accuracy also depends on the kappa from K = κG and on \|u\|.
  //       Adding a factor 1/4. to compensate for that.
  ScatteringKernelApproximation kernelApproximation(kernel,
                                                    kappa1*targetAccuracy/4.);

  ofs << "Periter with up to " << kernelApproximation.maxNumS()
      << " directions, rho = " << rho << ", CT = " << CT
>>>>>>> 942fd067
      << ", kappa1 = " << kappa1
      << ", kappa2 = " << kappa2
      << ", kappa3 = " << kappa3
      << '\n';

<<<<<<< HEAD
  ////////////////////////////////////////////
  // Handle directions of discrete ordinates
  // via declaration of an object
  // ScatteringKernelApproximation
  ////////////////////////////////////////////
  size_t nQuadAngle = 30; // Number of points to do Gauss-Legendre
                          // quadratures for the angular variable.
                          // nQuadAngle <= 30
  ScatteringKernelApproximation kernelApproximation(
    kernel, accuracyKernel, nQuadAngle);

=======
>>>>>>> 942fd067
  // TODO: The estimate for the accuracy might not be good enough.
  //       It should depend on the last solution, but this is of course
  //       not known at this time.
  std::vector<Direction> sVector(kernelApproximation.setAccuracy(
                                 kappa1 * eta));
  unsigned int numS = sVector.size();

  std::vector<std::unique_ptr<Grid>> grids;
  grids.reserve(sVector.size());
  for(size_t i = 0, imax = sVector.size(); i < imax; i++) {
    std::unique_ptr<Grid> gr = std::make_unique<Grid>(hostGrid);
    gr->createBegin();
    gr->insertLevel(hostGrid.maxLevel());
    gr->createEnd();
    gr->setMaxLevelDifference(1);
    grids.emplace_back(std::move(gr));
  }

  std::vector<GridIdSet> gridIdSets;
  gridIdSets.reserve(grids.size());
  for(size_t i = 0, imax = grids.size(); i < imax; i++) {
    gridIdSets.push_back(saveSubGridToIdSet(*grids[i]));
  }

  //////////////////////////////////////////////////////////////////////
  //   Choose finite element spaces for the solution and test functions
  //////////////////////////////////////////////////////////////////////

  typedef Functions::LagrangeDGBasis<LeafGridView, 1> FEBasisInterior; // u
  typedef Functions::HangingNodeP2NodalBasis<LeafGridView> FEBasisTrace; // u^

  using FEBasisTest = Functions::LagrangeDGBasis<LeafGridView, 4>;
  using FEBasisTestEnriched = FEBasisTest;

  /////////////////////////////////////////////////////////
  //   Stiffness matrix and right hand side vector
  /////////////////////////////////////////////////////////
  typedef BlockVector<FieldVector<double,1> > VectorType;
  typedef BCRSMatrix<FieldMatrix<double,1,1> > MatrixType;

  /////////////////////////////////////////////////
  //   Solution vectors
  /////////////////////////////////////////////////
  std::vector<VectorType> x(numS);
  std::vector<decltype(
      make_space_tuple<FEBasisInterior, FEBasisTrace>
          (std::declval<LeafGridView>()))> solutionSpaces;
  solutionSpaces.reserve(numS);
  std::vector<decltype(
      make_space_tuple<FEBasisTest>(std::declval<LeafGridView>()))> testSpaces;
  testSpaces.reserve(numS);
  std::vector<decltype(
      make_space_tuple<FEBasisTestEnriched>(std::declval<LeafGridView>()))>
        testSpacesEnriched;
  testSpacesEnriched.reserve(numS);

  for(unsigned int i = 0; i < numS; ++i)
  {
    auto gridView = grids[i]->leafGridView();
    solutionSpaces.push_back(
        make_space_tuple<FEBasisInterior, FEBasisTrace>(gridView));
    // v enriched
    testSpaces.push_back(make_space_tuple<FEBasisTest>(gridView));
    testSpacesEnriched.push_back(
        make_space_tuple<FEBasisTestEnriched>(gridView));

    x[i].resize(std::get<0>(*solutionSpaces[i]).size()
               + std::get<1>(*solutionSpaces[i]).size());
    x[i] = 0;
  }

  /////////////////////////////////////////////////////////
  //  Fixed-point iterations
  /////////////////////////////////////////////////////////

  // TODO: A priori estimate for the accuracy of our solution:
  double accuracy = 1.;

  for(unsigned int n = 0; accuracy > targetAccuracy
                          && n < maxNumberOfIterations; ++n)
  {
    ofs << "\nIteration " << n << std::endl;
    std::cout << "\nIteration " << n << std::endl << std::endl;

    for(size_t i = 0; i < numS; ++i) {
      grids[i] = restoreSubGridFromIdSet<Grid>(gridIdSets[i],
                                               hostGrid);
      detail::updateSpaces(*solutionSpaces[i], grids[i]->leafGridView());
      detail::updateSpaces(*testSpaces[i], grids[i]->leafGridView());
      detail::updateSpaces(*testSpacesEnriched[i], grids[i]->leafGridView());
    }

    std::chrono::steady_clock::time_point startScatteringApproximation
        = std::chrono::steady_clock::now();

    double kappaNorm = 1.;
    double uNorm = 0.;
    for(size_t i=0; i<numS; ++i) {
      const double uiNorm =
        ErrorTools::l2norm(std::get<FEBasisInterior>(*solutionSpaces[i]), x[i]);
      uNorm += uiNorm * uiNorm;
    }
    uNorm = std::sqrt(uNorm / numS);

    using FEBasisHostInterior
        = changeGridView_t<FEBasisInterior, HostGridView>;
    using RHSData = std::decay_t<decltype(attachDataToSubGrid(
              std::declval<FEBasisTest>(),
              std::declval<FEBasisHostInterior>(),
              std::declval<VectorType>()))>;
    std::vector<RHSData> rhsData;
    {
      FEBasisHostInterior hostGridGlobalBasis(hostGrid.leafGridView());
      std::vector<VectorType> rhsFunctional =
          apply_scattering (
            kernelApproximation, x, solutionSpaces, hostGridGlobalBasis,
            sVector, grids,
            kappa1 * eta / (kappaNorm * uNorm));
      add_missing_gridIdSets(gridIdSets, grids);
      add_missing_spaces(solutionSpaces, grids);
      add_missing_spaces(testSpaces, grids);
      add_missing_spaces(testSpacesEnriched, grids);

      numS = sVector.size();
      x.resize(numS);
      rhsData.reserve(numS);

      // TODO: restore grids from gridIdSets and update spaces
      //       shouldn't be necessary, as long as RHSApproximation ==
      //       FERHSandBoundary
      detail::approximate_rhs_and_bv (
          rhsFunctional,
          grids,
          kappa2*eta,
          hostGridGlobalBasis,
          sVector,
          f, g, gDeriv, sigma, RHSApproximation{});
      for(size_t i = 0; i < numS; i++) {
        FEBasisTest& subGridGlobalBasis
            = std::get<FEBasisTest>(*testSpaces[i]);
        rhsData.push_back(
          attachDataToSubGrid(
            subGridGlobalBasis,
            hostGridGlobalBasis,
            rhsFunctional[i]));
      }
    }

    std::chrono::steady_clock::time_point endScatteringApproximation
        = std::chrono::steady_clock::now();


    ////////////////////////////////////////////////////
    // Inner loop
    ////////////////////////////////////////////////////
    double accumulatedAPosterioriError = 0.;
    for(unsigned int i = 0; i < numS; ++i)
    {
      const Direction s = sVector[i];

      grids[i] = restoreSubGridFromIdSet<Grid>(gridIdSets[i],
                                               hostGrid);
      detail::updateSpaces(*solutionSpaces[i], grids[i]->leafGridView());
      detail::updateSpaces(*testSpaces[i], grids[i]->leafGridView());
      detail::updateSpaces(*testSpacesEnriched[i], grids[i]->leafGridView());

      auto bilinearForm =
        make_BilinearForm(testSpaces[i], solutionSpaces[i],
            make_tuple(
                make_IntegralTerm<0,0,IntegrationType::valueValue,
                                      DomainOfIntegration::interior>(sigma),
                make_IntegralTerm<0,0,IntegrationType::gradValue,
                                      DomainOfIntegration::interior>(-1., s),
                make_IntegralTerm<0,1,IntegrationType::normalVector,
                                      DomainOfIntegration::face>(1., s)));
      auto bilinearFormEnriched =
          replaceTestSpaces(bilinearForm, testSpacesEnriched[i]);
      auto innerProduct =
        make_InnerProduct(testSpaces[i],
            make_tuple(
                make_IntegralTerm<0,0,IntegrationType::gradGrad,
                                      DomainOfIntegration::interior>(1., s),
                make_IntegralTerm<0,0,IntegrationType::travelDistanceWeighted,
                                      DomainOfIntegration::face>(1., s)));
      auto innerProductEnriched =
          replaceTestSpaces(innerProduct, testSpacesEnriched[i]);


      typedef GeometryBuffer<typename LeafGridView::template Codim<0>::Geometry>
          GeometryBuffer_t;

      GeometryBuffer_t geometryBuffer;
      auto systemAssembler =
          make_DPGSystemAssembler(bilinearForm,
                                  innerProduct,
                                  geometryBuffer);

      const unsigned int maxNumberOfInnerIterations = 16;
      double aposterioriErr;
      unsigned int nRefinement = 0;
      for( ; ; )
        // At the end of the loop, we will break if
        // aposterioriErr < kapp3*eta
        // or ++nRefinement >= maxNumberOfInnerIterations
        // thus the inner loop terminates eventually.
      {
        std::cout << "Direction " << i
                  << ", inner iteration " << nRefinement << '\n';

        // Determine Dirichlet dofs for u^ (inflow boundary)
        std::vector<bool> dirichletNodesInflow;
        // Contribution of inflow boundary for the rhs
        std::vector<double> rhsInflowContrib;
        {
          BoundaryTools::getInflowBoundaryMask(std::get<1>(*solutionSpaces[i]),
                                                dirichletNodesInflow,
                                                s);

          auto gSfixed = [s](const Domain& x){ return 0.;};
          BoundaryTools::getBoundaryValue(std::get<1>(*solutionSpaces[i]),
                                          rhsInflowContrib,
                                          gSfixed);
        }

        VectorType rhsFunctional;
        {
          FEBasisTest& feBasisTest = std::get<FEBasisTest>(*testSpaces[i]);
          auto newGridData
              = rhsData[i].restoreDataToRefinedSubGrid(feBasisTest);
          rhsFunctional.resize(newGridData.size(),
                               false /* don't copy old values */);
          for(size_t j = 0, jmax = newGridData.size(); j < jmax; j++) {
            rhsFunctional[j] = newGridData[j];
          }
        }

        VectorType rhs;
        MatrixType stiffnessMatrix;

        /////////////////////////////////////////////////////////
        //  Assemble the systems
        /////////////////////////////////////////////////////////
        // loop of the discrete ordinates
        {
          auto rhsFunction = make_LinearForm(
                systemAssembler.getTestSearchSpaces(),
                std::make_tuple(
                  make_LinearFunctionalTerm<0, DomainOfIntegration::interior>
                    (rhsFunctional, std::get<0>(*testSpaces[i]))));
          systemAssembler.assembleSystem(
              stiffnessMatrix, rhs,
              rhsFunction);
          systemAssembler.template applyDirichletBoundary<1>
              (stiffnessMatrix,
              rhs,
              dirichletNodesInflow,
              rhsInflowContrib);
#if 1
          systemAssembler.template defineCharacteristicFaces<1>(
              stiffnessMatrix,
              rhs, s);
#endif
        }

        ////////////////////////////////////
        //   Initialize solution vector
        ////////////////////////////////////
        x[i].resize(std::get<0>(*solutionSpaces[i]).size()
                    + std::get<1>(*solutionSpaces[i]).size());
        x[i] = 0;

        ////////////////////////////
        //   Compute solution
        ////////////////////////////

        std::cout << "rhs size = " << rhs.size()
                  << " matrix size = " << stiffnessMatrix.N()
                              << " x " << stiffnessMatrix.M()
                  << " solution size = " << x[i].size() << std::endl;


        const int verbosity = 0; // 0: not verbose; >0: verbose
        UMFPack<MatrixType> umfPack(stiffnessMatrix, verbosity);
        InverseOperatorResult statistics;
        umfPack.apply(x[i], rhs, statistics);

        ////////////////////////////////////
        //  A posteriori error
        ////////////////////////////////////
        std::cout << "Compute a posteriori error\n";

        // We compute the a posteriori error
        // - We compute the rhs with the enriched test space ("rhs=f(v)")
        // -- Contribution of the source term f that has an analytic expression
        // -- Contribution of the scattering term
        {
          auto rhsAssemblerEnriched = make_RhsAssembler(testSpacesEnriched[i]);
          auto rhsFunction = make_LinearForm(
                rhsAssemblerEnriched.getTestSpaces(),
                std::make_tuple(
                  make_LinearFunctionalTerm<0, DomainOfIntegration::interior>
                    (rhsFunctional,
                    std::get<0>(*systemAssembler.getTestSearchSpaces()))));
          rhsAssemblerEnriched.assembleRhs(rhs, rhsFunction);
        }
        // - Computation of the a posteriori error
        using EntitySeed = typename Grid::template Codim<0>::Entity::EntitySeed;
        std::vector<std::tuple<EntitySeed, double>> errorEstimates
            = ErrorTools::residual(bilinearFormEnriched,
                                   innerProductEnriched,
                                   x[i], rhs);
        aposterioriErr = std::sqrt(std::accumulate(
              errorEstimates.cbegin(), errorEstimates.cend(), 0.,
              [](double acc, const std::tuple<EntitySeed, double>& t)
              {
                return acc + std::get<1>(t);
              }));

        static_assert(!is_RefinedFiniteElement<FEBasisInterior>::value,
            "Functions::interpolate won't work for refined finite elements");
        {
          auto& feBasisInterior = std::get<0>(*solutionSpaces[i]);
          VectorType gInterpolation(feBasisInterior.size());
          Functions::interpolate(feBasisInterior, gInterpolation,
              [&g,s](const Direction& x) { return g(x,s); });

          // Add gInterpolation to first feBasisInterior.size() entries of x.
          using Iterator = std::decay_t<decltype(x[i].begin())>;
          for(Iterator xIt=x[i].begin(),
                       xEnd=x[i].begin()+feBasisInterior.size(),
                       gIt=gInterpolation.begin(); xIt!=xEnd; ++xIt, ++gIt) {
            *xIt += *gIt;
          }
          // TODO: Add (interpolation of) g to theta part of x[i]?
        }

        ofs << "Iteration " << n << '.' << nRefinement
            << " for direction " << i << ": "
            << "A posteriori estimation of || (u,trace u) - (u_fem,theta) || = "
            << aposterioriErr << ", grid level: " << grids[i]->maxLevel()
            << ", number of DOFs: " << x[i].size()
            << ", applying the kernel took "
            << std::chrono::duration_cast<std::chrono::microseconds>
                (endScatteringApproximation - startScatteringApproximation)
                .count()
            << "us, " << kernelApproximation.info()
            << '\n';
        std::cout << '\n';

        std::cout << "\nStatistics at end of inner iteration:\n";
        std::cout << "Grid level: " << grids[i]->maxLevel() << '\n';
        std::cout << "A posteriori error: " << aposterioriErr << '\n';

        if(++nRefinement >= maxNumberOfInnerIterations
            || aposterioriErr <= kappa3*eta) {
          gridIdSets[i] = saveSubGridToIdSet(*grids[i]);
          break;
        } else {
          const double ratio = .6;
          ErrorTools::DoerflerMarking(*grids[i], ratio,
                                      std::move(errorEstimates));
          grids[i]->preAdapt();
          grids[i]->adapt();
          grids[i]->postAdapt();
          detail::updateSpaces(*solutionSpaces[i], grids[i]->leafGridView());
          detail::updateSpaces(*testSpaces[i], grids[i]->leafGridView());
          detail::updateSpaces(*testSpacesEnriched[i], grids[i]->leafGridView());
        }
      }
      accumulatedAPosterioriError += aposterioriErr * aposterioriErr;

      ofs << "after " << nRefinement << " transport solves, accuracy was "
          << ((aposterioriErr <= kappa3*eta)?"reached.":"not reached.")
          << "\na posteriori error:   " << aposterioriErr
          << "\nprescribed tolerance: " << kappa3*eta
          << '\n';
    }

    accumulatedAPosterioriError
        = std::sqrt(accumulatedAPosterioriError / static_cast<double>(numS));
    const size_t accumulatedDoFs = std::accumulate(x.cbegin(), x.cend(),
        static_cast<size_t>(0),
        [](size_t acc, auto vec) { return acc + vec.size(); });

    accuracy = std::pow(rho, n) * CT * fnorm + 2*eta;

    ofs << "Error at end of Iteration " << n << ": "
        << accumulatedAPosterioriError << ", using "
        << accumulatedDoFs << " DoFs, accuracy was " << accuracy
        << ", eta was " << eta
        << ", applying the kernel took "
        << std::chrono::duration_cast<std::chrono::microseconds>
            (endScatteringApproximation - startScatteringApproximation)
            .count()
        << "us, " << kernelApproximation.info()
        << '\n';
    std::cout << "Error at end of Iteration " << n << ": "
              << accumulatedAPosterioriError << ", using "
              << accumulatedDoFs << " DoFs\n";

    eta /= rhobar;

    if(plotSolutions == PlotSolutions::plotOuterIterations) {
      ////////////////////////////////////////////////////////////////////////
      //  Write result to VTK file
      //  We need to subsample, because VTK cannot natively display
      //  real second-order functions
      ////////////////////////////////////////////////////////////////////////
      std::cout << "Print solutions:\n";

<<<<<<< HEAD
      // const unsigned int stride = maxNumS / numS;
=======
>>>>>>> 942fd067
      for(unsigned int i = 0; i < numS; ++i)
      {
        grids[i] = restoreSubGridFromIdSet<Grid>(gridIdSets[i],
                                                 hostGrid);
        detail::updateSpaces(*solutionSpaces[i], grids[i]->leafGridView());

        const FEBasisInterior& feBasisInterior
            = std::get<FEBasisInterior>(*solutionSpaces[i]);
        const FEBasisTrace& feBasisTrace
            = std::get<FEBasisTrace>(*solutionSpaces[i]);

        std::cout << "Direction " << i << '\n';

        std::string name = std::string("u_rad_trans_n")
                        + std::to_string(n)
                        + std::string("_s")
<<<<<<< HEAD
                        // + std::to_string(i*stride);
=======
>>>>>>> 942fd067
                        + std::to_string(i);
        FunctionPlotter uPlotter(name);
        uPlotter.plot("u", x[i], feBasisInterior, 0, 0);
        name = std::string("theta_rad_trans_n")
                        + std::to_string(n)
                        + std::string("_s")
<<<<<<< HEAD
                        // + std::to_string(i*stride);
=======
>>>>>>> 942fd067
                        + std::to_string(i);
        FunctionPlotter thetaPlotter(name);
        thetaPlotter.plot("theta", x[i], feBasisTrace, 2,
                          feBasisInterior.size());
      }
    }
  }
}

template<class ScatteringKernelApproximation, class RHSApproximation>
template<class SolutionSpaces, class HostGridBasis, class Grid>
std::vector<typename Periter<ScatteringKernelApproximation,
                             RHSApproximation>::VectorType>
Periter<ScatteringKernelApproximation, RHSApproximation>::apply_scattering(
      ScatteringKernelApproximation& kernelApproximation,
      const std::vector<VectorType>& x,
      const std::vector<std::shared_ptr<SolutionSpaces>>& solutionSpaces,
      const HostGridBasis& hostGridBasis,
      std::vector<Direction>& sVector,
      std::vector<std::unique_ptr<Grid>>& grids,
      double accuracy) {
  sVector = kernelApproximation.setAccuracy(accuracy);

  using FEBasisInterior = std::tuple_element_t<0, SolutionSpaces>;

  // Interpolate x[i] to hostGridBasis.
  std::vector<VectorType> xHost(x.size());
  for(size_t i = 0, xsize = x.size(); i < xsize; ++i) {
    FEBasisInterior& feBasisInterior = std::get<0>(*solutionSpaces[i]);
    interpolateFromSubGrid(
        feBasisInterior, x[i],
        hostGridBasis, xHost[i]);
  }

  const auto scatteringAssembler =
      make_ApproximateScatteringAssembler(hostGridBasis,
                                          kernelApproximation);
  const size_t numS = sVector.size();
  std::vector<VectorType> rhsFunctional(numS);
  scatteringAssembler.precomputeScattering(rhsFunctional, xHost);

  {
    std::vector<std::unique_ptr<Grid>> newGrids;
    newGrids.reserve(numS/kernelApproximation.numSperInterval);
    {
      const size_t numOldGrids = grids.size();
      const size_t numNewGrids = numS/kernelApproximation.numSperInterval;
      const size_t numCopies = numNewGrids / numOldGrids;
      for(size_t i = 0; i < numOldGrids; i++) {
        newGrids.push_back(std::move(grids[i]));
        const Grid& grid = *newGrids.back();
        for(size_t copies = 1; copies < numCopies; ++copies) {
          newGrids.push_back(copySubGrid(grid));
        }
      }
    }
    std::swap(grids, newGrids);
  }

  return rhsFunctional;
}

template<class ScatteringKernelApproximation, class RHSApproximation>
template<class GridIdSet, class Grid>
void
Periter<ScatteringKernelApproximation, RHSApproximation>::
add_missing_gridIdSets(
      std::vector<GridIdSet>& gridIdSets,
      const std::vector<std::unique_ptr<Grid>>& grids)
{
  std::vector<GridIdSet> newGridIdSets;
  newGridIdSets.reserve(grids.size());
  const size_t numOldGridIdSets = gridIdSets.size();
  const size_t numNewGridIdSets = grids.size();
  const size_t numCopies = numNewGridIdSets / numOldGridIdSets;
  auto grid = grids.begin();
  for(size_t i = 0; i < numOldGridIdSets; i++) {
    newGridIdSets.push_back(std::move(gridIdSets[i]));
    ++grid;
    for(size_t copies = 1; copies < numCopies; ++copies) {
      newGridIdSets.push_back(saveSubGridToIdSet(**grid));
      ++grid;
    }
  }
  std::swap(gridIdSets, newGridIdSets);
}

template<class ScatteringKernelApproximation, class RHSApproximation>
template<class Grid, class... Spaces>
void
Periter<ScatteringKernelApproximation, RHSApproximation>::add_missing_spaces(
      std::vector<std::shared_ptr<std::tuple<Spaces...>>>& spaces,
      const std::vector<std::unique_ptr<Grid>>& grids)
{
  std::vector<std::shared_ptr<std::tuple<Spaces...>>> newSpaces;
  newSpaces.reserve(grids.size());
  const size_t numOldSpaces = spaces.size();
  const size_t numNewSpaces = grids.size();
  const size_t numCopies = numNewSpaces / numOldSpaces;
  auto grid = grids.begin();
  for(size_t i = 0; i < numOldSpaces; i++) {
    newSpaces.push_back(std::move(spaces[i]));
    ++grid;
    for(size_t copies = 1; copies < numCopies; ++copies) {
      newSpaces.push_back(make_space_tuple<Spaces...>((*grid)->leafGridView()));
      ++grid;
    }
  }
  std::swap(spaces, newSpaces);
}

} // end namespace Dune

#endif // DUNE_DPG_RADIATIVE_TRANSFER_PERITER_HH<|MERGE_RESOLUTION|>--- conflicted
+++ resolved
@@ -114,10 +114,6 @@
    * \param gDeriv  derivative of g in direction s
    * \param sigma   absorbtion coefficient
    * \param kernel  the scattering kernel, e.g. a Henyey–Greenstein kernel
-<<<<<<< HEAD
-   * \param accuracyKernel  a priori accuracy for the scattering kernel
-=======
->>>>>>> 942fd067
    * \param rho  the contraction parameter ρ
    * \param CT  the constant C_T from the paper
    * \param targetAccuracy  periter solves up to this accuracy
@@ -133,10 +129,6 @@
              const GDeriv& gDeriv,
              double sigma,
              const Kernel& kernel,
-<<<<<<< HEAD
-             double accuracyKernel,
-=======
->>>>>>> 942fd067
              double rho,
              double CT,
              double targetAccuracy,
@@ -352,10 +344,6 @@
            const GDeriv& gDeriv,
            double sigma,
            const Kernel& kernel,
-<<<<<<< HEAD
-           double accuracyKernel,
-=======
->>>>>>> 942fd067
            double rho,
            double CT,
            double targetAccuracy,
@@ -403,28 +391,6 @@
   const double kappa2 = rhsIsFeFunction? 0.         : 1./(3.*(1+CT));
   const double kappa3 = rhsIsFeFunction? 1./4.      : 1./6.;
 
-<<<<<<< HEAD
-  ofs << "Periter with a priori accuracy " << accuracyKernel
-      << " for the kernel, rho = " << rho << ", CT = " << CT
-=======
-  ////////////////////////////////////////////
-  // Handle directions of discrete ordinates
-  ////////////////////////////////////////////
-
-  // TODO: The accuracy also depends on the kappa from K = κG and on \|u\|.
-  //       Adding a factor 1/4. to compensate for that.
-  ScatteringKernelApproximation kernelApproximation(kernel,
-                                                    kappa1*targetAccuracy/4.);
-
-  ofs << "Periter with up to " << kernelApproximation.maxNumS()
-      << " directions, rho = " << rho << ", CT = " << CT
->>>>>>> 942fd067
-      << ", kappa1 = " << kappa1
-      << ", kappa2 = " << kappa2
-      << ", kappa3 = " << kappa3
-      << '\n';
-
-<<<<<<< HEAD
   ////////////////////////////////////////////
   // Handle directions of discrete ordinates
   // via declaration of an object
@@ -433,11 +399,19 @@
   size_t nQuadAngle = 30; // Number of points to do Gauss-Legendre
                           // quadratures for the angular variable.
                           // nQuadAngle <= 30
+
+  // TODO: The accuracy also depends on the kappa from K = κG and on \|u\|.
+  //       Adding a factor 1/4. to compensate for that.
   ScatteringKernelApproximation kernelApproximation(
-    kernel, accuracyKernel, nQuadAngle);
-
-=======
->>>>>>> 942fd067
+      kernel, kappa1*targetAccuracy/4., nQuadAngle);
+
+  ofs << "Periter with up to " << kernelApproximation.maxNumS()
+      << " directions, rho = " << rho << ", CT = " << CT
+      << ", kappa1 = " << kappa1
+      << ", kappa2 = " << kappa2
+      << ", kappa3 = " << kappa3
+      << '\n';
+
   // TODO: The estimate for the accuracy might not be good enough.
   //       It should depend on the last solution, but this is of course
   //       not known at this time.
@@ -848,10 +822,6 @@
       ////////////////////////////////////////////////////////////////////////
       std::cout << "Print solutions:\n";
 
-<<<<<<< HEAD
-      // const unsigned int stride = maxNumS / numS;
-=======
->>>>>>> 942fd067
       for(unsigned int i = 0; i < numS; ++i)
       {
         grids[i] = restoreSubGridFromIdSet<Grid>(gridIdSets[i],
@@ -868,20 +838,12 @@
         std::string name = std::string("u_rad_trans_n")
                         + std::to_string(n)
                         + std::string("_s")
-<<<<<<< HEAD
-                        // + std::to_string(i*stride);
-=======
->>>>>>> 942fd067
                         + std::to_string(i);
         FunctionPlotter uPlotter(name);
         uPlotter.plot("u", x[i], feBasisInterior, 0, 0);
         name = std::string("theta_rad_trans_n")
                         + std::to_string(n)
                         + std::string("_s")
-<<<<<<< HEAD
-                        // + std::to_string(i*stride);
-=======
->>>>>>> 942fd067
                         + std::to_string(i);
         FunctionPlotter thetaPlotter(name);
         thetaPlotter.plot("theta", x[i], feBasisTrace, 2,
