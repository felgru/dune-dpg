// -*- tab-width: 4; indent-tabs-mode: nil; c-basic-offset: 2 -*-
// vi: set et ts=4 sw=2 sts=2:
#ifndef DUNE_DPG_RADIATIVE_TRANSFER_PERITER_HH
#define DUNE_DPG_RADIATIVE_TRANSFER_PERITER_HH

#include <chrono>
#include <set>
#include <vector>

#include <dune/istl/matrix.hh>
#include <dune/istl/bcrsmatrix.hh>
#include <dune/istl/matrixindexset.hh>
#include <dune/istl/preconditioners.hh>
#include <dune/istl/solvers.hh>
#include <dune/istl/io.hh>
#include <dune/istl/umfpack.hh>

#include <dune/functions/functionspacebases/hangingnodep2nodalbasis.hh>
#include <dune/functions/functionspacebases/pqkdgrefineddgnodalbasis.hh>
#include <dune/functions/functionspacebases/pqknodalbasis.hh>
#include <dune/functions/functionspacebases/pqktracenodalbasis.hh>
#include <dune/functions/functionspacebases/lagrangedgbasis.hh>
#include <dune/functions/functionspacebases/pqksubsampleddgbasis.hh>

#include <dune/functions/gridfunctions/discreteglobalbasisfunction.hh>
#include <dune/functions/gridfunctions/gridviewfunction.hh>

#include <dune/dpg/boundarytools.hh>
#include <dune/dpg/errortools.hh>
#include <dune/dpg/functionplotter.hh>
#include <dune/dpg/functions/interpolate.hh>
#include <dune/dpg/functions/subgridinterpolation.hh>
#include <dune/dpg/functions/refinementinterpolation.hh>
#include <dune/dpg/linearfunctionalterm.hh>
#include <dune/dpg/radiative_transfer/approximate_scattering.hh>
#include <dune/dpg/radiative_transfer/subgridprojection.hh>
#include <dune/dpg/rhs_assembler.hh>
#include <dune/dpg/dpg_system_assembler.hh>
#include <dune/dpg/type_traits.hh>

#pragma GCC diagnostic push
#pragma GCC diagnostic ignored "-Wunused-variable"
#include <dune/subgrid/subgrid.hh>
#pragma GCC diagnostic pop

#include <boost/math/constants/constants.hpp>

namespace Dune {

template<class SubGrid>
std::set<typename SubGrid::HostGridType::GlobalIdSet::IdType>
saveSubGridToIdSet(const SubGrid& subGrid)
{
  auto& idSet = subGrid.getHostGrid().globalIdSet();
  auto subGridView = subGrid.leafGridView();
  std::set<typename std::decay_t<decltype(idSet)>::IdType> subGridElements;
  for(const auto& e : elements(subGridView)) {
    subGridElements.insert(idSet.id(subGrid.template getHostEntity<0>(e)));
  }
  return subGridElements;
}

template<class SubGrid>
std::unique_ptr<SubGrid>
restoreSubGridFromIdSet(
    std::set<typename SubGrid::HostGridType::GlobalIdSet::IdType>&& idSet,
    typename SubGrid::HostGridType& hostGrid)
{
  auto subGrid = std::make_unique<SubGrid>(hostGrid);
  subGrid->createBegin();
  subGrid->insertSet(idSet);
  subGrid->createEnd();
  subGrid->setMaxLevelDifference(1);
  return subGrid;
}

template<class SubGrid>
std::unique_ptr<SubGrid>
restoreSubGridFromIdSet(
    std::set<typename SubGrid::HostGridType::GlobalIdSet::IdType>& idSet,
    typename SubGrid::HostGridType& hostGrid)
{
  std::set<typename SubGrid::HostGridType::GlobalIdSet::IdType>
    idSetCopy(idSet);
  return restoreSubGridFromIdSet<SubGrid>(std::move(idSetCopy), hostGrid);
}

enum class PlotSolutions {
  doNotPlot,
  plotOuterIterations,
  plotLastIteration
};

/**
 * This class describes the Periter algorithm for radiative transfer problems
 *
 * \tparam ScatteringKernelApproximation
 *         specifies the method used to approximate the scattering kernel
 * \tparam RHSApproximation  if right hand side and lifting of boundary
 *                           values are finite element functions, set this
 *                           to FeRHSandBoundary, otherwise set this to
 *                           ApproximateRHSandBoundary
 */
template<class ScatteringKernelApproximation, class RHSApproximation>
class Periter {
  public:

  using Direction = typename ScatteringKernelApproximation::Direction;

  /**
   * Solve a radiative transfer problem using the Periter algorithm
   *
   * \param hostGrid
   * \param f  right hand side function
   * \param g  lifting of the boundary values
   * \param gDeriv  derivative of g in direction s
   * \param sigma   absorbtion coefficient
   * \param kernel  the scattering kernel, e.g. a Henyey–Greenstein kernel
   * \param accuracyKernel  a priori accuracy for the scattering kernel
   * \param rho  the contraction parameter ρ
   * \param CT  the constant C_T from the paper
   * \param targetAccuracy  periter solves up to this accuracy
   * \param maxNumberOfIterations  ... or up to the given number of iterations
   *                               (whatever comes first)
   * \param plotSolutions  specifies when to create .vtu files for plotting
   *                       the solution
   */
  template<class Grid, class F, class G, class GDeriv, class Kernel>
  void solve(Grid& hostGrid,
             const F& f,
             const G& g,
             const GDeriv& gDeriv,
             double sigma,
             const Kernel& kernel,
             double accuracyKernel,
             double rho,
             double CT,
             double targetAccuracy,
             unsigned int maxNumberOfIterations,
             PlotSolutions plotSolutions = PlotSolutions::doNotPlot);

  private:
  using VectorType = BlockVector<FieldVector<double,1>>;

  /**
   * Apply the scattering integral to a solution x
   *
   * This corresponds to [K, u_n, κ_1 * η] in the Periter algorithm
   * (see Dahmen, Gruber, Mula).
   *
   * \param kernelApproximation an approximation to the scattering kernel
   * \param x  solution to which we want to apply the scattering kernel
   * \param solutionSpaces
   * \param accuracy
   */
  template<class SolutionSpaces, class HostGrid, class Grid>
  static std::vector<VectorType> apply_scattering(
      ScatteringKernelApproximation& kernelApproximation,
      const std::vector<VectorType>& x,
      const std::vector<std::shared_ptr<SolutionSpaces>>& solutionSpaces,
      const HostGrid& hostGrid,
      std::vector<Direction>& sVector,
      std::vector<std::unique_ptr<Grid>>& grids,
      double accuracy);

  /**
   * insert new gridIdSets after apply_scattering added new grids
   */
  template<class GridIdSet, class Grid>
  static void add_missing_gridIdSets(
      std::vector<GridIdSet>& gridIdSets,
      const std::vector<std::unique_ptr<Grid>>& grids);

  /**
   * insert new spaces after apply_scattering added new grids
   */
  template<class Grid, class... Spaces>
  static void add_missing_spaces(
      std::vector<std::shared_ptr<std::tuple<Spaces...>>>& spaces,
      const std::vector<std::unique_ptr<Grid>>& grids);
};

struct FeRHSandBoundary {};
struct ApproximateRHSandBoundary {};

#ifndef DOXYGEN
namespace detail {
  constexpr size_t dim = 2;
  using VectorType = BlockVector<FieldVector<double,1>>;
  using Direction = FieldVector<double, dim>;

  template<class FEHostBasis, class Grids,
           class F, class G, class GDeriv>
  inline void approximate_rhs_and_bv (
      std::vector<VectorType>& rhsFunctional,
      Grids&,
      double,
      const FEHostBasis& hostGridBasis,
      const std::vector<Direction>& sVector,
      F& f, G& g, GDeriv& gDeriv, double sigma,
      FeRHSandBoundary) {
    static_assert(!is_RefinedFiniteElement<FEHostBasis>::value,
        "Functions::interpolate won't work for refined finite elements");
    size_t numS = sVector.size();
    for(unsigned int i = 0; i < numS; ++i)
    {
      VectorType gInterpolation(hostGridBasis.size());
      const Direction s = sVector[i];
      Functions::interpolate(hostGridBasis, gInterpolation,
          [s,&f,&g,&gDeriv,sigma](const Direction& x)
          { return f(x,s) + gDeriv(x,s) - sigma*g(x,s); });

      // Add gInterpolate to first hostGridBasis.size() entries of
      // rhsFunctional[i].
      using Iterator = std::decay_t<decltype(rhsFunctional[i].begin())>;
      for(Iterator rIt=rhsFunctional[i].begin(),
                   rEnd=rhsFunctional[i].begin()+hostGridBasis.size(),
                   gIt=gInterpolation.begin(); rIt!=rEnd; ++rIt, ++gIt) {
        *rIt += *gIt;
      }
    }
  }


  // Refine grid until accuracy kappa2*eta is reached for
  // approximation of rhs and boundary values.
  template<class FEBases, class Grids,
           class F, class G, class GDeriv>
  inline void approximate_rhs_and_bv (
      std::vector<VectorType>& rhsFunctional,
      Grids& grids,
      double accuracy,
      const std::vector<std::shared_ptr<FEBases>>& solutionSpaces,
      const std::vector<Direction>& sVector,
      F& f, G& g, GDeriv& gDeriv, double sigma,
      ApproximateRHSandBoundary) {
    DUNE_THROW(Dune::NotImplemented,
        "Implementation of approximate_rhs_and_bv for non-FE right hand side "
        "functions currently broken.");
    using Grid = typename Grids::value_type::element_type;
    using EntitySeed = typename Grid::template Codim<0>::Entity::EntitySeed;
    size_t numS = sVector.size();

    const size_t spaceIndex = 0;
    using FEBasisInterior = std::tuple_element_t<spaceIndex, FEBases>;
    static_assert(!is_RefinedFiniteElement<FEBasisInterior>::value,
        "Functions::interpolate won't work for refined finite elements");

    std::vector<VectorType> boundaryValues(numS);
    for(unsigned int i = 0; i < numS; ++i)
    {
      auto& feBasisInterior = std::get<spaceIndex>(*solutionSpaces[i]);
      const unsigned int maxNumberOfRefinements = 3;
      for(unsigned int refinement = 1; ; refinement++) {
        {
          VectorType gInterpolation(feBasisInterior.size());
          const Direction s = sVector[i];
          Functions::interpolate(feBasisInterior, gInterpolation,
              [s,&f,&g,&gDeriv,sigma](const Direction& x)
              { return f(x,s) + gDeriv(x,s) - sigma*g(x,s); });

          std::swap(boundaryValues[i], gInterpolation);
        }
        const Direction s = sVector[i];
        auto gExact = Functions::makeGridViewFunction(
              [s,&f,&g,&gDeriv,sigma](const Direction& x)
              { return f(x,s) + gDeriv(x,s) - sigma*g(x,s); },
              grids[i]->leafGridView());
        auto gApprox = Functions::makeDiscreteGlobalBasisFunction<double>(
              feBasisInterior, boundaryValues[i]);

        auto localGExact = localFunction(gExact);
        auto localGApprox = localFunction(gApprox);
        auto localView = feBasisInterior.localView();
        auto localIndexSet = feBasisInterior.localIndexSet();

        double rhsError_i = 0.;
        std::vector<std::tuple<EntitySeed, double>> errorEstimates;
        errorEstimates.reserve(feBasisInterior->gridView().size(0));
        for(const auto& e : elements(feBasisInterior->gridView())) {
          localView.bind(e);
          localIndexSet.bind(localView);
          localGExact.bind(e);
          localGApprox.bind(e);

          size_t quadratureOrder = 2*localView.tree().finiteElement()
                                              .localBasis().order()  + 4;
          const Dune::QuadratureRule<double, dim>& quad =
                Dune::QuadratureRules<double, dim>::rule(e.type(),
                                                         quadratureOrder);
          auto geometry = e.geometry();
          double local_error = 0.;
          for (size_t pt=0, qsize=quad.size(); pt < qsize; pt++) {
            const FieldVector<double,dim>& quadPos = quad[pt].position();
            const double diff = localGExact(quadPos) - localGApprox(quadPos);
            local_error += diff*diff
                         * geometry.integrationElement(quadPos)
                         * quad[pt].weight();
          }
          errorEstimates.emplace_back(e.seed(), local_error);
          rhsError_i += local_error;
        }
        rhsError_i = std::sqrt(rhsError_i);

        if(rhsError_i <= accuracy / numS ||
            refinement == maxNumberOfRefinements) {
          break;
        } else {
          ErrorTools::DoerflerMarking(*grids[i], 0.2,
              std::move(errorEstimates));
          auto oldGridData = attachDataToGrid(feBasisInterior,
                                              rhsFunctional[i]);
          grids[i]->preAdapt();
          grids[i]->adapt();
          grids[i]->postAdapt();
          detail::updateSpaces(*solutionSpaces[i], grids[i]->leafGridView());
          // TODO: also need to update test spaces.
          auto newGridData = restoreDataToRefinedGrid(feBasisInterior,
                                                      oldGridData);
          rhsFunctional[i].resize(newGridData.size(),
                                  false /* don't copy old values */);
          for(size_t j = 0, jmax = newGridData.size(); j < jmax; j++) {
            rhsFunctional[i][j] = newGridData[j];
          }
        }
      }

      // Add boundaryValues[i] to first feBasisInterior.size() entries of
      // rhsFunctional[i].
      using Iterator = std::decay_t<decltype(rhsFunctional[i].begin())>;
      for(Iterator rIt=rhsFunctional[i].begin(),
                   rEnd=rhsFunctional[i].begin()+feBasisInterior.size(),
                   gIt=boundaryValues[i].begin();
          rIt!=rEnd; ++rIt, ++gIt) {
        *rIt += *gIt;
      }
    }
  }
} // end namespace detail
#endif

template<class ScatteringKernelApproximation, class RHSApproximation>
template<class HostGrid, class F, class G, class GDeriv, class Kernel>
void Periter<ScatteringKernelApproximation, RHSApproximation>::solve(
           HostGrid& hostGrid,
           const F& f,
           const G& g,
           const GDeriv& gDeriv,
           double sigma,
           const Kernel& kernel,
           double accuracyKernel,
           double rho,
           double CT,
           double targetAccuracy,
           unsigned int maxNumberOfIterations,
           PlotSolutions plotSolutions) {
  if(plotSolutions == PlotSolutions::plotLastIteration) {
    std::cerr
        << "Plotting of only the last iteration is not implemented yet!\n";
    std::abort();
  }
  static_assert(std::is_same<RHSApproximation, FeRHSandBoundary>::value
      || std::is_same<RHSApproximation, ApproximateRHSandBoundary>::value,
      "Unknown type provided for RHSApproximation!\n"
      "Should be either FeRHSandBoundary or ApproximateRHSandBoundary.");
  constexpr bool rhsIsFeFunction
      = std::is_same<RHSApproximation, FeRHSandBoundary>::value;

  const unsigned int dim = HostGrid::dimension;
  using Grid = SubGrid<dim, HostGrid, false>;
  using LeafGridView = typename Grid::LeafGridView;
  using HostGridView = typename HostGrid::LeafGridView;
  using Geometry = typename LeafGridView::template Codim<0>::Geometry;
  using Domain = typename Geometry::GlobalCoordinate;
  using Direction = FieldVector<double, dim>;
  using GridIdSet = std::set<typename HostGrid::GlobalIdSet::IdType>;

  ///////////////////////////////////
  // To print information
  ///////////////////////////////////
  std::ofstream ofs("output_rad_trans");

  ///////////////////////////////////
  // Parameters for adaptivity
  ///////////////////////////////////

  // η_n:
  double eta = 1;
  // TODO: estimate norm of rhs f
  const double fnorm = 1;
  // ρ̄:
  const double rhobar = (1./rho > 2*rho)? (1./rho) : (2*rho);

  // CT*kappa1 + (1+CT)*kappa2 + 2*kappa3 = 1.
  const double kappa1 = rhsIsFeFunction? 1./(2.*CT) : 1./(3.*CT);
  const double kappa2 = rhsIsFeFunction? 0.         : 1./(3.*(1+CT));
  const double kappa3 = rhsIsFeFunction? 1./4.      : 1./6.;

  ofs << "Periter with a priori accuracy " << accuracyKernel
      << " for the kernel, rho = " << rho << ", CT = " << CT
      << ", kappa1 = " << kappa1
      << ", kappa2 = " << kappa2
      << ", kappa3 = " << kappa3
      << '\n';

  ////////////////////////////////////////////
  // Handle directions of discrete ordinates
  // via declaration of an object
  // ScatteringKernelApproximation
  ////////////////////////////////////////////
  size_t nQuadAngle = 30; // Number of points to do Gauss-Legendre
                          // quadratures for the angular variable.
                          // nQuadAngle <= 30
  ScatteringKernelApproximation kernelApproximation(
    kernel, accuracyKernel, nQuadAngle);

  // TODO: The estimate for the accuracy might not be good enough.
  //       It should depend on the last solution, but this is of course
  //       not known at this time.
  std::vector<Direction> sVector(kernelApproximation.setAccuracy(
                                 kappa1 * eta));
  unsigned int numS = sVector.size();

  std::vector<std::unique_ptr<Grid>> grids;
  grids.reserve(sVector.size());
  for(size_t i = 0, imax = sVector.size(); i < imax; i++) {
    std::unique_ptr<Grid> gr = std::make_unique<Grid>(hostGrid);
    gr->createBegin();
    gr->insertLevel(hostGrid.maxLevel());
    gr->createEnd();
    gr->setMaxLevelDifference(1);
    grids.emplace_back(std::move(gr));
  }

  std::vector<GridIdSet> gridIdSets;
  gridIdSets.reserve(grids.size());
  for(size_t i = 0, imax = grids.size(); i < imax; i++) {
    gridIdSets.push_back(saveSubGridToIdSet(*grids[i]));
  }

  //////////////////////////////////////////////////////////////////////
  //   Choose finite element spaces for the solution and test functions
  //////////////////////////////////////////////////////////////////////

  typedef Functions::LagrangeDGBasis<LeafGridView, 1> FEBasisInterior; // u
  typedef Functions::HangingNodeP2NodalBasis<LeafGridView> FEBasisTrace; // u^

  using FEBasisTest = Functions::LagrangeDGBasis<LeafGridView, 4>;
  using FEBasisTestEnriched = FEBasisTest;

  /////////////////////////////////////////////////////////
  //   Stiffness matrix and right hand side vector
  /////////////////////////////////////////////////////////
  typedef BlockVector<FieldVector<double,1> > VectorType;
  typedef BCRSMatrix<FieldMatrix<double,1,1> > MatrixType;

  /////////////////////////////////////////////////
  //   Solution vectors
  /////////////////////////////////////////////////
  std::vector<VectorType> x(numS);
  std::vector<decltype(
      make_space_tuple<FEBasisInterior, FEBasisTrace>
          (std::declval<LeafGridView>()))> solutionSpaces;
  solutionSpaces.reserve(numS);
  std::vector<decltype(
      make_space_tuple<FEBasisTest>(std::declval<LeafGridView>()))> testSpaces;
  testSpaces.reserve(numS);
  std::vector<decltype(
      make_space_tuple<FEBasisTestEnriched>(std::declval<LeafGridView>()))>
        testSpacesEnriched;
  testSpacesEnriched.reserve(numS);

  for(unsigned int i = 0; i < numS; ++i)
  {
    auto gridView = grids[i]->leafGridView();
    solutionSpaces.push_back(
        make_space_tuple<FEBasisInterior, FEBasisTrace>(gridView));
    // v enriched
    testSpaces.push_back(make_space_tuple<FEBasisTest>(gridView));
    testSpacesEnriched.push_back(
        make_space_tuple<FEBasisTestEnriched>(gridView));

    x[i].resize(std::get<0>(*solutionSpaces[i]).size()
               + std::get<1>(*solutionSpaces[i]).size());
    x[i] = 0;
  }

  /////////////////////////////////////////////////////////
  //  Fixed-point iterations
  /////////////////////////////////////////////////////////

  // TODO: A priori estimate for the accuracy of our solution:
  double accuracy = 1.;

  for(unsigned int n = 0; accuracy > targetAccuracy
                          && n < maxNumberOfIterations; ++n)
  {
    ofs << "\nIteration " << n << std::endl;
    std::cout << "\nIteration " << n << std::endl << std::endl;

    for(size_t i = 0; i < numS; ++i) {
      grids[i] = restoreSubGridFromIdSet<Grid>(gridIdSets[i],
                                               hostGrid);
      detail::updateSpaces(*solutionSpaces[i], grids[i]->leafGridView());
      detail::updateSpaces(*testSpaces[i], grids[i]->leafGridView());
      detail::updateSpaces(*testSpacesEnriched[i], grids[i]->leafGridView());
    }

    std::chrono::steady_clock::time_point startScatteringApproximation
        = std::chrono::steady_clock::now();

    double kappaNorm = 1.;
    double uNorm = 0.;
    for(size_t i=0; i<numS; ++i) {
      const double uiNorm =
        ErrorTools::l2norm(std::get<FEBasisInterior>(*solutionSpaces[i]), x[i]);
      uNorm += uiNorm * uiNorm;
    }
    uNorm = std::sqrt(uNorm / numS);

    using FEBasisHostInterior
        = changeGridView_t<FEBasisInterior, HostGridView>;
    using RHSData = std::decay_t<decltype(attachDataToSubGrid(
              std::declval<FEBasisTest>(),
              std::declval<FEBasisHostInterior>(),
              std::declval<VectorType>()))>;
    std::vector<RHSData> rhsData;
    {
      FEBasisHostInterior hostGridGlobalBasis(hostGrid.leafGridView());
      std::vector<VectorType> rhsFunctional =
          apply_scattering (
            kernelApproximation, x, solutionSpaces, hostGridGlobalBasis,
            sVector, grids,
            kappa1 * eta / (kappaNorm * uNorm));
      add_missing_gridIdSets(gridIdSets, grids);
      add_missing_spaces(solutionSpaces, grids);
      add_missing_spaces(testSpaces, grids);
      add_missing_spaces(testSpacesEnriched, grids);

      numS = sVector.size();
      x.resize(numS);
      rhsData.reserve(numS);

      // TODO: restore grids from gridIdSets and update spaces
      //       shouldn't be necessary, as long as RHSApproximation ==
      //       FERHSandBoundary
      detail::approximate_rhs_and_bv (
          rhsFunctional,
          grids,
          kappa2*eta,
          hostGridGlobalBasis,
          sVector,
          f, g, gDeriv, sigma, RHSApproximation{});
      for(size_t i = 0; i < numS; i++) {
        FEBasisTest& subGridGlobalBasis
            = std::get<FEBasisTest>(*testSpaces[i]);
        rhsData.push_back(
          attachDataToSubGrid(
            subGridGlobalBasis,
            hostGridGlobalBasis,
            rhsFunctional[i]));
      }
    }

    std::chrono::steady_clock::time_point endScatteringApproximation
        = std::chrono::steady_clock::now();


    ////////////////////////////////////////////////////
    // Inner loop
    ////////////////////////////////////////////////////
    double accumulatedAPosterioriError = 0.;
    for(unsigned int i = 0; i < numS; ++i)
    {
      const Direction s = sVector[i];

      grids[i] = restoreSubGridFromIdSet<Grid>(gridIdSets[i],
                                               hostGrid);
      detail::updateSpaces(*solutionSpaces[i], grids[i]->leafGridView());
      detail::updateSpaces(*testSpaces[i], grids[i]->leafGridView());
      detail::updateSpaces(*testSpacesEnriched[i], grids[i]->leafGridView());

      auto bilinearForm =
        make_BilinearForm(testSpaces[i], solutionSpaces[i],
            make_tuple(
                make_IntegralTerm<0,0,IntegrationType::valueValue,
                                      DomainOfIntegration::interior>(sigma),
                make_IntegralTerm<0,0,IntegrationType::gradValue,
                                      DomainOfIntegration::interior>(-1., s),
                make_IntegralTerm<0,1,IntegrationType::normalVector,
                                      DomainOfIntegration::face>(1., s)));
      auto bilinearFormEnriched =
          replaceTestSpaces(bilinearForm, testSpacesEnriched[i]);
      auto innerProduct =
        make_InnerProduct(testSpaces[i],
            make_tuple(
                make_IntegralTerm<0,0,IntegrationType::gradGrad,
                                      DomainOfIntegration::interior>(1., s),
                make_IntegralTerm<0,0,IntegrationType::travelDistanceWeighted,
                                      DomainOfIntegration::face>(1., s)));
      auto innerProductEnriched =
          replaceTestSpaces(innerProduct, testSpacesEnriched[i]);


      typedef GeometryBuffer<typename LeafGridView::template Codim<0>::Geometry>
          GeometryBuffer_t;

      GeometryBuffer_t geometryBuffer;
      auto systemAssembler =
          make_DPGSystemAssembler(bilinearForm,
                                  innerProduct,
                                  geometryBuffer);

      const unsigned int maxNumberOfInnerIterations = 16;
      double aposterioriErr;
      unsigned int nRefinement = 0;
      for( ; ; )
        // At the end of the loop, we will break if
        // aposterioriErr < kapp3*eta
        // or ++nRefinement >= maxNumberOfInnerIterations
        // thus the inner loop terminates eventually.
      {
        std::cout << "Direction " << i
                  << ", inner iteration " << nRefinement << '\n';

        // Determine Dirichlet dofs for u^ (inflow boundary)
        std::vector<bool> dirichletNodesInflow;
        // Contribution of inflow boundary for the rhs
        std::vector<double> rhsInflowContrib;
        {
          BoundaryTools::getInflowBoundaryMask(std::get<1>(*solutionSpaces[i]),
                                                dirichletNodesInflow,
                                                s);

          auto gSfixed = [s](const Domain& x){ return 0.;};
          BoundaryTools::getBoundaryValue(std::get<1>(*solutionSpaces[i]),
                                          rhsInflowContrib,
                                          gSfixed);
        }

        VectorType rhsFunctional;
        {
          FEBasisTest& feBasisTest = std::get<FEBasisTest>(*testSpaces[i]);
          auto newGridData
              = rhsData[i].restoreDataToRefinedSubGrid(feBasisTest);
          rhsFunctional.resize(newGridData.size(),
                               false /* don't copy old values */);
          for(size_t j = 0, jmax = newGridData.size(); j < jmax; j++) {
            rhsFunctional[j] = newGridData[j];
          }
        }

        VectorType rhs;
        MatrixType stiffnessMatrix;

        /////////////////////////////////////////////////////////
        //  Assemble the systems
        /////////////////////////////////////////////////////////
        // loop of the discrete ordinates
        {
          auto rhsFunction = make_LinearForm(
                systemAssembler.getTestSearchSpaces(),
                std::make_tuple(
                  make_LinearFunctionalTerm<0, DomainOfIntegration::interior>
                    (rhsFunctional, std::get<0>(*testSpaces[i]))));
          systemAssembler.assembleSystem(
              stiffnessMatrix, rhs,
              rhsFunction);
          systemAssembler.template applyDirichletBoundary<1>
              (stiffnessMatrix,
              rhs,
              dirichletNodesInflow,
              rhsInflowContrib);
#if 1
          systemAssembler.template defineCharacteristicFaces<1,dim>(
              stiffnessMatrix,
              rhs, s);
#endif
        }

        ////////////////////////////////////
        //   Initialize solution vector
        ////////////////////////////////////
        x[i].resize(std::get<0>(*solutionSpaces[i]).size()
                    + std::get<1>(*solutionSpaces[i]).size());
        x[i] = 0;

        ////////////////////////////
        //   Compute solution
        ////////////////////////////

        std::cout << "rhs size = " << rhs.size()
                  << " matrix size = " << stiffnessMatrix.N()
                              << " x " << stiffnessMatrix.M()
                  << " solution size = " << x[i].size() << std::endl;


        const int verbosity = 0; // 0: not verbose; >0: verbose
        UMFPack<MatrixType> umfPack(stiffnessMatrix, verbosity);
        InverseOperatorResult statistics;
        umfPack.apply(x[i], rhs, statistics);

        ////////////////////////////////////
        //  A posteriori error
        ////////////////////////////////////
        std::cout << "Compute a posteriori error\n";

        // We compute the a posteriori error
        // - We compute the rhs with the enriched test space ("rhs=f(v)")
        // -- Contribution of the source term f that has an analytic expression
        // -- Contribution of the scattering term
        {
          auto rhsAssemblerEnriched = make_RhsAssembler(testSpacesEnriched[i]);
          auto rhsFunction = make_LinearForm(
                rhsAssemblerEnriched.getTestSpaces(),
                std::make_tuple(
                  make_LinearFunctionalTerm<0, DomainOfIntegration::interior>
                    (rhsFunctional,
                    std::get<0>(*systemAssembler.getTestSearchSpaces()))));
          rhsAssemblerEnriched.assembleRhs(rhs, rhsFunction);
        }
        // - Computation of the a posteriori error
        using EntitySeed = typename Grid::template Codim<0>::Entity::EntitySeed;
        std::vector<std::tuple<EntitySeed, double>> errorEstimates
            = ErrorTools::residual(bilinearFormEnriched,
                                   innerProductEnriched,
                                   x[i], rhs);
        aposterioriErr = std::sqrt(std::accumulate(
              errorEstimates.cbegin(), errorEstimates.cend(), 0.,
              [](double acc, const std::tuple<EntitySeed, double>& t)
              {
                return acc + std::get<1>(t);
              }));

        static_assert(!is_RefinedFiniteElement<FEBasisInterior>::value,
            "Functions::interpolate won't work for refined finite elements");
        {
          auto& feBasisInterior = std::get<0>(*solutionSpaces[i]);
          VectorType gInterpolation(feBasisInterior.size());
          Functions::interpolate(feBasisInterior, gInterpolation,
              [&g,s](const Direction& x) { return g(x,s); });

          // Add gInterpolation to first feBasisInterior.size() entries of x.
          using Iterator = std::decay_t<decltype(x[i].begin())>;
          for(Iterator xIt=x[i].begin(),
                       xEnd=x[i].begin()+feBasisInterior.size(),
                       gIt=gInterpolation.begin(); xIt!=xEnd; ++xIt, ++gIt) {
            *xIt += *gIt;
          }
          // TODO: Add (interpolation of) g to theta part of x[i]?
        }

        ofs << "Iteration " << n << '.' << nRefinement
            << " for direction " << i << ": "
            << "A posteriori estimation of || (u,trace u) - (u_fem,theta) || = "
            << aposterioriErr << ", grid level: " << grids[i]->maxLevel()
            << ", number of DOFs: " << x[i].size()
            << ", applying the kernel took "
            << std::chrono::duration_cast<std::chrono::microseconds>
                (endScatteringApproximation - startScatteringApproximation)
                .count()
            << "us, " << kernelApproximation.info()
            << '\n';
        std::cout << '\n';

        std::cout << "\nStatistics at end of inner iteration:\n";
        std::cout << "Grid level: " << grids[i]->maxLevel() << '\n';
        std::cout << "A posteriori error: " << aposterioriErr << '\n';

        if(++nRefinement >= maxNumberOfInnerIterations
            || aposterioriErr <= kappa3*eta) {
          gridIdSets[i] = saveSubGridToIdSet(*grids[i]);
          break;
        } else {
          const double ratio = .2;
          ErrorTools::DoerflerMarking(*grids[i], ratio,
                                      std::move(errorEstimates));
          grids[i]->preAdapt();
          grids[i]->adapt();
          grids[i]->postAdapt();
          detail::updateSpaces(*solutionSpaces[i], grids[i]->leafGridView());
          detail::updateSpaces(*testSpaces[i], grids[i]->leafGridView());
          detail::updateSpaces(*testSpacesEnriched[i], grids[i]->leafGridView());
        }
      }
      accumulatedAPosterioriError += aposterioriErr * aposterioriErr;

      ofs << "after " << nRefinement << " transport solves, accuracy was "
          << ((aposterioriErr <= kappa3*eta)?"reached.":"not reached.")
          << "\na posteriori error:   " << aposterioriErr
          << "\nprescribed tolerance: " << kappa3*eta
          << '\n';
    }

    accumulatedAPosterioriError
        = std::sqrt(accumulatedAPosterioriError / static_cast<double>(numS));
    const size_t accumulatedDoFs = std::accumulate(x.cbegin(), x.cend(),
        static_cast<size_t>(0),
        [](size_t acc, auto vec) { return acc + vec.size(); });

    accuracy = std::pow(rho, n) * CT * fnorm + 2*eta;

    ofs << "Error at end of Iteration " << n << ": "
        << accumulatedAPosterioriError << ", using "
        << accumulatedDoFs << " DoFs, accuracy was " << accuracy
        << ", eta was " << eta
        << ", applying the kernel took "
        << std::chrono::duration_cast<std::chrono::microseconds>
            (endScatteringApproximation - startScatteringApproximation)
            .count()
        << "us, " << kernelApproximation.info()
        << '\n';
    std::cout << "Error at end of Iteration " << n << ": "
              << accumulatedAPosterioriError << ", using "
              << accumulatedDoFs << " DoFs\n";

    eta /= rhobar;

    if(plotSolutions == PlotSolutions::plotOuterIterations) {
      ////////////////////////////////////////////////////////////////////////
      //  Write result to VTK file
      //  We need to subsample, because VTK cannot natively display
      //  real second-order functions
      ////////////////////////////////////////////////////////////////////////
      std::cout << "Print solutions:\n";

      // const unsigned int stride = maxNumS / numS;
      for(unsigned int i = 0; i < numS; ++i)
      {
        grids[i] = restoreSubGridFromIdSet<Grid>(gridIdSets[i],
                                                 hostGrid);
        detail::updateSpaces(*solutionSpaces[i], grids[i]->leafGridView());

        FEBasisInterior& feBasisInterior
            = std::get<FEBasisInterior>(*solutionSpaces[i]);
        FEBasisTrace& feBasisTrace
            = std::get<FEBasisTrace>(*solutionSpaces[i]);

        std::cout << "Direction " << i << '\n';

        std::string name = std::string("u_rad_trans_n")
                        + std::to_string(n)
                        + std::string("_s")
                        // + std::to_string(i*stride);
                        + std::to_string(i);
        FunctionPlotter uPlotter(name);
        uPlotter.plot("u", x[i], feBasisInterior, 0, 0);
        name = std::string("theta_rad_trans_n")
                        + std::to_string(n)
                        + std::string("_s")
                        // + std::to_string(i*stride);
                        + std::to_string(i);
        FunctionPlotter thetaPlotter(name);
        thetaPlotter.plot("theta", x[i], feBasisTrace, 2,
                          feBasisInterior.size());
      }
    }
  }
}

template<class ScatteringKernelApproximation, class RHSApproximation>
template<class SolutionSpaces, class HostGridBasis, class Grid>
std::vector<typename Periter<ScatteringKernelApproximation,
                             RHSApproximation>::VectorType>
Periter<ScatteringKernelApproximation, RHSApproximation>::apply_scattering(
      ScatteringKernelApproximation& kernelApproximation,
      const std::vector<VectorType>& x,
      const std::vector<std::shared_ptr<SolutionSpaces>>& solutionSpaces,
      const HostGridBasis& hostGridBasis,
      std::vector<Direction>& sVector,
      std::vector<std::unique_ptr<Grid>>& grids,
      double accuracy) {
  sVector = kernelApproximation.setAccuracy(accuracy);

  using FEBasisInterior = std::tuple_element_t<0, SolutionSpaces>;

  size_t numS = x.size();
  // Interpolate x[i] to hostGridBasis.
  std::vector<VectorType> xHost(numS);
  for(size_t i = 0; i < numS; ++i) {
    FEBasisInterior& feBasisInterior = std::get<0>(*solutionSpaces[i]);
    interpolateFromSubGrid(
        feBasisInterior, x[i],
        hostGridBasis, xHost[i]);
  }

  const auto scatteringAssembler =
      make_ApproximateScatteringAssembler(hostGridBasis,
                                          kernelApproximation);
  numS = sVector.size();
  std::vector<VectorType> rhsFunctional(numS);
<<<<<<< HEAD
  // Olga: adapt precomputeScattering?
  for(size_t i = 0; i < numS; ++i) {
    scatteringAssembler.precomputeScattering(
        rhsFunctional[i],
        xHost, i);
  }
=======
  scatteringAssembler.precomputeScattering(rhsFunctional, xHost);
>>>>>>> e60df9f0

  {
    std::vector<std::unique_ptr<Grid>> newGrids;
    newGrids.reserve(numS/kernelApproximation.numSperInterval);
    {
      const size_t numOldGrids = grids.size();
      const size_t numNewGrids = numS/kernelApproximation.numSperInterval;
      const size_t numCopies = numNewGrids / numOldGrids;
      for(size_t i = 0; i < numOldGrids; i++) {
        newGrids.push_back(std::move(grids[i]));
        const Grid& grid = *newGrids.back();
        for(size_t copies = 1; copies < numCopies; ++copies) {
          newGrids.push_back(copySubGrid(grid));
        }
      }
    }
    std::swap(grids, newGrids);
  }

  return rhsFunctional;
}

template<class ScatteringKernelApproximation, class RHSApproximation>
template<class GridIdSet, class Grid>
void
Periter<ScatteringKernelApproximation, RHSApproximation>::
add_missing_gridIdSets(
      std::vector<GridIdSet>& gridIdSets,
      const std::vector<std::unique_ptr<Grid>>& grids)
{
  std::vector<GridIdSet> newGridIdSets;
  newGridIdSets.reserve(grids.size());
  const size_t numOldGridIdSets = gridIdSets.size();
  const size_t numNewGridIdSets = grids.size();
  const size_t numCopies = numNewGridIdSets / numOldGridIdSets;
  auto grid = grids.begin();
  for(size_t i = 0; i < numOldGridIdSets; i++) {
    newGridIdSets.push_back(std::move(gridIdSets[i]));
    ++grid;
    for(size_t copies = 1; copies < numCopies; ++copies) {
      newGridIdSets.push_back(saveSubGridToIdSet(**grid));
      ++grid;
    }
  }
  std::swap(gridIdSets, newGridIdSets);
}

template<class ScatteringKernelApproximation, class RHSApproximation>
template<class Grid, class... Spaces>
void
Periter<ScatteringKernelApproximation, RHSApproximation>::add_missing_spaces(
      std::vector<std::shared_ptr<std::tuple<Spaces...>>>& spaces,
      const std::vector<std::unique_ptr<Grid>>& grids)
{
  std::vector<std::shared_ptr<std::tuple<Spaces...>>> newSpaces;
  newSpaces.reserve(grids.size());
  const size_t numOldSpaces = spaces.size();
  const size_t numNewSpaces = grids.size();
  const size_t numCopies = numNewSpaces / numOldSpaces;
  auto grid = grids.begin();
  for(size_t i = 0; i < numOldSpaces; i++) {
    newSpaces.push_back(std::move(spaces[i]));
    ++grid;
    for(size_t copies = 1; copies < numCopies; ++copies) {
      newSpaces.push_back(make_space_tuple<Spaces...>((*grid)->leafGridView()));
      ++grid;
    }
  }
  std::swap(spaces, newSpaces);
}

} // end namespace Dune

#endif // DUNE_DPG_RADIATIVE_TRANSFER_PERITER_HH<|MERGE_RESOLUTION|>--- conflicted
+++ resolved
@@ -889,16 +889,7 @@
                                           kernelApproximation);
   numS = sVector.size();
   std::vector<VectorType> rhsFunctional(numS);
-<<<<<<< HEAD
-  // Olga: adapt precomputeScattering?
-  for(size_t i = 0; i < numS; ++i) {
-    scatteringAssembler.precomputeScattering(
-        rhsFunctional[i],
-        xHost, i);
-  }
-=======
   scatteringAssembler.precomputeScattering(rhsFunctional, xHost);
->>>>>>> e60df9f0
 
   {
     std::vector<std::unique_ptr<Grid>> newGrids;
