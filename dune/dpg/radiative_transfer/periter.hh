// -*- tab-width: 4; indent-tabs-mode: nil; c-basic-offset: 2 -*-
// vi: set et ts=4 sw=2 sts=2:
#ifndef DUNE_DPG_RADIATIVE_TRANSFER_PERITER_HH
#define DUNE_DPG_RADIATIVE_TRANSFER_PERITER_HH

#include <chrono>
#include <set>
#include <vector>

#include <dune/istl/matrix.hh>
#include <dune/istl/bcrsmatrix.hh>
#include <dune/istl/matrixindexset.hh>
#include <dune/istl/preconditioners.hh>
#include <dune/istl/solvers.hh>
#include <dune/istl/io.hh>
#include <dune/istl/umfpack.hh>

#include <dune/functions/functionspacebases/hangingnodep2nodalbasis.hh>
#include <dune/functions/functionspacebases/pqkdgrefineddgnodalbasis.hh>
#include <dune/functions/functionspacebases/pqknodalbasis.hh>
#include <dune/functions/functionspacebases/lagrangedgbasis.hh>

#include <dune/functions/gridfunctions/discreteglobalbasisfunction.hh>
#include <dune/functions/gridfunctions/gridviewfunction.hh>

#include <dune/dpg/boundarytools.hh>
#include <dune/dpg/errortools.hh>
#include <dune/dpg/functionplotter.hh>
#include <dune/dpg/functions/interpolate.hh>
#include <dune/dpg/functions/subgridinterpolation.hh>
#include <dune/dpg/functions/refinementinterpolation.hh>
#include <dune/dpg/linearfunctionalterm.hh>
#include <dune/dpg/radiative_transfer/approximate_scattering.hh>
#include <dune/dpg/radiative_transfer/subgridprojection.hh>
#include <dune/dpg/rhs_assembler.hh>
#include <dune/dpg/dpg_system_assembler.hh>
#include <dune/dpg/type_traits.hh>

#pragma GCC diagnostic push
#pragma GCC diagnostic ignored "-Wunused-variable"
#include <dune/subgrid/subgrid.hh>
#pragma GCC diagnostic pop

#include <boost/math/constants/constants.hpp>

namespace Dune {

template<class SubGrid>
std::set<typename SubGrid::HostGridType::GlobalIdSet::IdType>
saveSubGridToIdSet(const SubGrid& subGrid)
{
  auto& idSet = subGrid.getHostGrid().globalIdSet();
  auto subGridView = subGrid.leafGridView();
  std::set<typename std::decay_t<decltype(idSet)>::IdType> subGridElements;
  for(const auto& e : elements(subGridView)) {
    subGridElements.insert(idSet.id(subGrid.template getHostEntity<0>(e)));
  }
  return subGridElements;
}

template<class SubGrid>
std::unique_ptr<SubGrid>
restoreSubGridFromIdSet(
    std::set<typename SubGrid::HostGridType::GlobalIdSet::IdType>&& idSet,
    typename SubGrid::HostGridType& hostGrid)
{
  auto subGrid = std::make_unique<SubGrid>(hostGrid);
  subGrid->createBegin();
  subGrid->insertSet(idSet);
  subGrid->createEnd();
  subGrid->setMaxLevelDifference(1);
  return subGrid;
}

template<class SubGrid>
std::unique_ptr<SubGrid>
restoreSubGridFromIdSet(
    std::set<typename SubGrid::HostGridType::GlobalIdSet::IdType>& idSet,
    typename SubGrid::HostGridType& hostGrid)
{
  std::set<typename SubGrid::HostGridType::GlobalIdSet::IdType>
    idSetCopy(idSet);
  return restoreSubGridFromIdSet<SubGrid>(std::move(idSetCopy), hostGrid);
}

enum class PlotSolutions {
  doNotPlot,
  plotOuterIterations,
  plotLastIteration
};

/**
 * This class describes the Periter algorithm for radiative transfer problems
 *
 * \tparam ScatteringKernelApproximation
 *         specifies the method used to approximate the scattering kernel
 * \tparam RHSApproximation  if right hand side and lifting of boundary
 *                           values are finite element functions, set this
 *                           to FeRHSandBoundary, otherwise set this to
 *                           ApproximateRHSandBoundary
 */
template<class ScatteringKernelApproximation, class RHSApproximation>
class Periter {
  public:

  using Direction = typename ScatteringKernelApproximation::Direction;

  /**
   * Solve a radiative transfer problem using the Periter algorithm
   *
   * \param hostGrid
   * \param f  right hand side function
   * \param g  lifting of the boundary values
   * \param gDeriv  derivative of g in direction s
   * \param sigma   absorbtion coefficient
   * \param kernel  the scattering kernel, e.g. a Henyey–Greenstein kernel
   * \param rho  the contraction parameter ρ
   * \param CT  the constant C_T from the paper
   * \param targetAccuracy  periter solves up to this accuracy
   * \param maxNumberOfIterations  ... or up to the given number of iterations
   *                               (whatever comes first)
   * \param plotSolutions  specifies when to create .vtu files for plotting
   *                       the solution
   */
  template<class Grid, class F, class G, class GDeriv, class Kernel>
  void solve(Grid& hostGrid,
             const F& f,
             const G& g,
             const GDeriv& gDeriv,
             double sigma,
             const Kernel& kernel,
             double rho,
             double CT,
             double targetAccuracy,
             unsigned int maxNumberOfIterations,
             PlotSolutions plotSolutions = PlotSolutions::doNotPlot);

  private:
  using VectorType = BlockVector<FieldVector<double,1>>;

  /**
   * Apply the scattering integral to a solution x
   *
   * This corresponds to [K, u_n, κ_1 * η] in the Periter algorithm
   * (see Dahmen, Gruber, Mula).
   *
   * \param kernelApproximation an approximation to the scattering kernel
   * \param x  solution to which we want to apply the scattering kernel
   * \param solutionSpaces
   * \param accuracy
   */
  template<class SolutionSpaces, class HostGrid, class Grid>
  static std::vector<VectorType> apply_scattering(
      ScatteringKernelApproximation& kernelApproximation,
      const std::vector<VectorType>& x,
      const std::vector<std::shared_ptr<SolutionSpaces>>& solutionSpaces,
      const HostGrid& hostGrid,
      std::vector<Direction>& sVector,
      std::vector<std::unique_ptr<Grid>>& grids,
      double accuracy);

  /**
   * insert new gridIdSets after apply_scattering added new grids
   */
  template<class GridIdSet, class Grid>
  static void add_missing_gridIdSets(
      std::vector<GridIdSet>& gridIdSets,
      const std::vector<std::unique_ptr<Grid>>& grids);

  /**
   * insert new spaces after apply_scattering added new grids
   */
  template<class Grid, class... Spaces>
  static void add_missing_spaces(
      std::vector<std::shared_ptr<std::tuple<Spaces...>>>& spaces,
      const std::vector<std::unique_ptr<Grid>>& grids);
};

struct FeRHSandBoundary {};
struct ApproximateRHSandBoundary {};

#ifndef DOXYGEN
namespace detail {
  constexpr size_t dim = 2;
  using VectorType = BlockVector<FieldVector<double,1>>;
  using Direction = FieldVector<double, dim>;

  template<class FEHostBasis, class Grids,
           class F, class G, class GDeriv>
  inline void approximate_rhs_and_bv (
      std::vector<VectorType>& rhsFunctional,
      Grids&,
      double,
      const FEHostBasis& hostGridBasis,
      const std::vector<Direction>& sVector,
      F& f, G& g, GDeriv& gDeriv, double sigma,
      FeRHSandBoundary) {
    static_assert(!is_RefinedFiniteElement<FEHostBasis>::value,
        "Functions::interpolate won't work for refined finite elements");
    const size_t numS = sVector.size();
    for(unsigned int i = 0; i < numS; ++i)
    {
      VectorType gInterpolation(hostGridBasis.size());
      const Direction s = sVector[i];
      Functions::interpolate(hostGridBasis, gInterpolation,
          [s,&f,&g,&gDeriv,sigma](const Direction& x)
          { return f(x,s) + gDeriv(x,s) - sigma*g(x,s); });

      // Add gInterpolate to first hostGridBasis.size() entries of
      // rhsFunctional[i].
      using Iterator = std::decay_t<decltype(rhsFunctional[i].begin())>;
      for(Iterator rIt=rhsFunctional[i].begin(),
                   rEnd=rhsFunctional[i].begin()+hostGridBasis.size(),
                   gIt=gInterpolation.begin(); rIt!=rEnd; ++rIt, ++gIt) {
        *rIt += *gIt;
      }
    }
  }


  // Refine grid until accuracy kappa2*eta is reached for
  // approximation of rhs and boundary values.
  template<class FEBases, class Grids,
           class F, class G, class GDeriv>
  inline void approximate_rhs_and_bv (
      std::vector<VectorType>& rhsFunctional,
      Grids& grids,
      double accuracy,
      const std::vector<std::shared_ptr<FEBases>>& solutionSpaces,
      const std::vector<Direction>& sVector,
      F& f, G& g, GDeriv& gDeriv, double sigma,
      ApproximateRHSandBoundary) {
    DUNE_THROW(Dune::NotImplemented,
        "Implementation of approximate_rhs_and_bv for non-FE right hand side "
        "functions currently broken.");
    using Grid = typename Grids::value_type::element_type;
    using EntitySeed = typename Grid::template Codim<0>::Entity::EntitySeed;
    size_t numS = sVector.size();

    const size_t spaceIndex = 0;
    using FEBasisInterior = std::tuple_element_t<spaceIndex, FEBases>;
    static_assert(!is_RefinedFiniteElement<FEBasisInterior>::value,
        "Functions::interpolate won't work for refined finite elements");

    std::vector<VectorType> boundaryValues(numS);
    for(unsigned int i = 0; i < numS; ++i)
    {
      auto& feBasisInterior = std::get<spaceIndex>(*solutionSpaces[i]);
      const unsigned int maxNumberOfRefinements = 3;
      for(unsigned int refinement = 1; ; refinement++) {
        {
          VectorType gInterpolation(feBasisInterior.size());
          const Direction s = sVector[i];
          Functions::interpolate(feBasisInterior, gInterpolation,
              [s,&f,&g,&gDeriv,sigma](const Direction& x)
              { return f(x,s) + gDeriv(x,s) - sigma*g(x,s); });

          std::swap(boundaryValues[i], gInterpolation);
        }
        const Direction s = sVector[i];
        auto gExact = Functions::makeGridViewFunction(
              [s,&f,&g,&gDeriv,sigma](const Direction& x)
              { return f(x,s) + gDeriv(x,s) - sigma*g(x,s); },
              grids[i]->leafGridView());
        auto gApprox = Functions::makeDiscreteGlobalBasisFunction<double>(
              feBasisInterior, boundaryValues[i]);

        auto localGExact = localFunction(gExact);
        auto localGApprox = localFunction(gApprox);
        auto localView = feBasisInterior.localView();
        auto localIndexSet = feBasisInterior.localIndexSet();

        double rhsError_i = 0.;
        std::vector<std::tuple<EntitySeed, double>> errorEstimates;
        errorEstimates.reserve(feBasisInterior->gridView().size(0));
        for(const auto& e : elements(feBasisInterior->gridView())) {
          localView.bind(e);
          localIndexSet.bind(localView);
          localGExact.bind(e);
          localGApprox.bind(e);

          size_t quadratureOrder = 2*localView.tree().finiteElement()
                                              .localBasis().order()  + 4;
          const Dune::QuadratureRule<double, dim>& quad =
                Dune::QuadratureRules<double, dim>::rule(e.type(),
                                                         quadratureOrder);
          auto geometry = e.geometry();
          double local_error = 0.;
          for (size_t pt=0, qsize=quad.size(); pt < qsize; pt++) {
            const FieldVector<double,dim>& quadPos = quad[pt].position();
            const double diff = localGExact(quadPos) - localGApprox(quadPos);
            local_error += diff*diff
                         * geometry.integrationElement(quadPos)
                         * quad[pt].weight();
          }
          errorEstimates.emplace_back(e.seed(), local_error);
          rhsError_i += local_error;
        }
        rhsError_i = std::sqrt(rhsError_i);

        if(rhsError_i <= accuracy / numS ||
            refinement == maxNumberOfRefinements) {
          break;
        } else {
          ErrorTools::DoerflerMarking(*grids[i], 0.2,
              std::move(errorEstimates));
          auto oldGridData = attachDataToGrid(feBasisInterior,
                                              rhsFunctional[i]);
          grids[i]->preAdapt();
          grids[i]->adapt();
          grids[i]->postAdapt();
          detail::updateSpaces(*solutionSpaces[i], grids[i]->leafGridView());
          // TODO: also need to update test spaces.
          auto newGridData = restoreDataToRefinedGrid(feBasisInterior,
                                                      oldGridData);
          rhsFunctional[i].resize(newGridData.size(),
                                  false /* don't copy old values */);
          for(size_t j = 0, jmax = newGridData.size(); j < jmax; j++) {
            rhsFunctional[i][j] = newGridData[j];
          }
        }
      }

      // Add boundaryValues[i] to first feBasisInterior.size() entries of
      // rhsFunctional[i].
      using Iterator = std::decay_t<decltype(rhsFunctional[i].begin())>;
      for(Iterator rIt=rhsFunctional[i].begin(),
                   rEnd=rhsFunctional[i].begin()+feBasisInterior.size(),
                   gIt=boundaryValues[i].begin();
          rIt!=rEnd; ++rIt, ++gIt) {
        *rIt += *gIt;
      }
    }
  }
} // end namespace detail
#endif

template<class ScatteringKernelApproximation, class RHSApproximation>
template<class HostGrid, class F, class G, class GDeriv, class Kernel>
void Periter<ScatteringKernelApproximation, RHSApproximation>::solve(
           HostGrid& hostGrid,
           const F& f,
           const G& g,
           const GDeriv& gDeriv,
           double sigma,
           const Kernel& kernel,
           double rho,
           double CT,
           double targetAccuracy,
           unsigned int maxNumberOfIterations,
           PlotSolutions plotSolutions) {
  if(plotSolutions == PlotSolutions::plotLastIteration) {
    std::cerr
        << "Plotting of only the last iteration is not implemented yet!\n";
    std::abort();
  }
  static_assert(std::is_same<RHSApproximation, FeRHSandBoundary>::value
      || std::is_same<RHSApproximation, ApproximateRHSandBoundary>::value,
      "Unknown type provided for RHSApproximation!\n"
      "Should be either FeRHSandBoundary or ApproximateRHSandBoundary.");
  constexpr bool rhsIsFeFunction
      = std::is_same<RHSApproximation, FeRHSandBoundary>::value;

  const unsigned int dim = HostGrid::dimension;
  using Grid = SubGrid<dim, HostGrid, false>;
  using LeafGridView = typename Grid::LeafGridView;
  using HostGridView = typename HostGrid::LeafGridView;
  using Geometry = typename LeafGridView::template Codim<0>::Geometry;
  using Domain = typename Geometry::GlobalCoordinate;
  using Direction = FieldVector<double, dim>;
  using GridIdSet = std::set<typename HostGrid::GlobalIdSet::IdType>;

  ///////////////////////////////////
  // To print information
  ///////////////////////////////////
  std::ofstream ofs("output_rad_trans");

  ///////////////////////////////////
  // Parameters for adaptivity
  ///////////////////////////////////

  // η_n:
  double eta = 1;
  // TODO: estimate norm of rhs f
  const double fnorm = 1;
  // ρ̄:
  const double rhobar = (1./rho > 2*rho)? (1./rho) : (2*rho);

  // CT*kappa1 + (1+CT)*kappa2 + 2*kappa3 = 1.
  const double kappa1 = rhsIsFeFunction? 1./(2.*CT) : 1./(3.*CT);
  const double kappa2 = rhsIsFeFunction? 0.         : 1./(3.*(1+CT));
  const double kappa3 = rhsIsFeFunction? 1./4.      : 1./6.;

  ////////////////////////////////////////////
  // Handle directions of discrete ordinates
  ////////////////////////////////////////////

  // TODO: The accuracy also depends on the kappa from K = κG and on \|u\|.
  //       Adding a factor 1/4. to compensate for that.
  ScatteringKernelApproximation kernelApproximation(kernel,
                                                    kappa1*targetAccuracy/4.);

  ofs << "Periter with up to " << kernelApproximation.maxNumS()
      << " directions, rho = " << rho << ", CT = " << CT
      << ", kappa1 = " << kappa1
      << ", kappa2 = " << kappa2
      << ", kappa3 = " << kappa3
      << '\n';

  // As the solution u we use for the initial scattering is 0, and the
  // formula for the accuracy contains a 1/\|u\|, we set the initial
  // accuracy to a large enough value.
  std::vector<Direction> sVector(kernelApproximation.setAccuracy(1e5));
  unsigned int numS = sVector.size();

  std::vector<std::unique_ptr<Grid>> grids;
  grids.reserve(sVector.size()/kernelApproximation.numSperInterval);
  for(size_t i = 0, imax = sVector.size()/kernelApproximation.numSperInterval;
      i < imax; i++) {
    std::unique_ptr<Grid> gr = std::make_unique<Grid>(hostGrid);
    gr->createBegin();
    gr->insertLevel(hostGrid.maxLevel());
    gr->createEnd();
    gr->setMaxLevelDifference(1);
    grids.emplace_back(std::move(gr));
  }

  std::vector<GridIdSet> gridIdSets;
  gridIdSets.reserve(grids.size());
  for(size_t i = 0, imax = grids.size(); i < imax; i++) {
    gridIdSets.push_back(saveSubGridToIdSet(*grids[i]));
  }

  //////////////////////////////////////////////////////////////////////
  //   Choose finite element spaces for the solution and test functions
  //////////////////////////////////////////////////////////////////////

  typedef Functions::LagrangeDGBasis<LeafGridView, 1> FEBasisInterior; // u
  typedef Functions::HangingNodeP2NodalBasis<LeafGridView> FEBasisTrace; // u^

  using FEBasisTest = Functions::PQkDGRefinedDGBasis<LeafGridView, 1, 3>;
  using FEBasisTestEnriched = FEBasisTest;

  /////////////////////////////////////////////////////////
  //   Stiffness matrix and right hand side vector
  /////////////////////////////////////////////////////////
  typedef BlockVector<FieldVector<double,1> > VectorType;
  typedef BCRSMatrix<FieldMatrix<double,1,1> > MatrixType;

  /////////////////////////////////////////////////
  //   Solution vectors
  /////////////////////////////////////////////////
  std::vector<VectorType> x(numS);
  std::vector<decltype(
      make_space_tuple<FEBasisInterior, FEBasisTrace>
          (std::declval<LeafGridView>()))> solutionSpaces;
  solutionSpaces.reserve(grids.size());
  std::vector<decltype(
      make_space_tuple<FEBasisTest>(std::declval<LeafGridView>()))> testSpaces;
  testSpaces.reserve(grids.size());
  std::vector<decltype(
      make_space_tuple<FEBasisTestEnriched>(std::declval<LeafGridView>()))>
        testSpacesEnriched;
  testSpacesEnriched.reserve(grids.size());

  for(unsigned int i = 0; i < grids.size(); ++i)
  {
    auto gridView = grids[i]->leafGridView();
    solutionSpaces.push_back(
        make_space_tuple<FEBasisInterior, FEBasisTrace>(gridView));
    // v enriched
    testSpaces.push_back(make_space_tuple<FEBasisTest>(gridView));
    testSpacesEnriched.push_back(
        make_space_tuple<FEBasisTestEnriched>(gridView));

    for(unsigned int j = i*kernelApproximation.numSperInterval,
                     jmax = (i+1)*kernelApproximation.numSperInterval;
        j < jmax; j++) {
      x[j].resize(std::get<0>(*solutionSpaces[i]).size()
                  + std::get<1>(*solutionSpaces[i]).size());
      x[j] = 0;
    }
  }

  /////////////////////////////////////////////////////////
  //  Fixed-point iterations
  /////////////////////////////////////////////////////////

  // TODO: A priori estimate for the accuracy of our solution:
  double accuracy = 1.;

  for(unsigned int n = 0; accuracy > targetAccuracy
                          && n < maxNumberOfIterations; ++n)
  {
    ofs << "\nIteration " << n << std::endl;
    std::cout << "\nIteration " << n << std::endl << std::endl;

    for(size_t i = 0; i < grids.size(); ++i) {
      grids[i] = restoreSubGridFromIdSet<Grid>(gridIdSets[i],
                                               hostGrid);
      detail::updateSpaces(*solutionSpaces[i], grids[i]->leafGridView());
      detail::updateSpaces(*testSpaces[i], grids[i]->leafGridView());
      detail::updateSpaces(*testSpacesEnriched[i], grids[i]->leafGridView());
    }

    std::chrono::steady_clock::time_point startScatteringApproximation
        = std::chrono::steady_clock::now();

    double kappaNorm = 1.;
    double uNorm = 0.;
    for(size_t i=0; i<solutionSpaces.size(); ++i) {
      for(unsigned int j = i*kernelApproximation.numSperInterval,
                      jmax = (i+1)*kernelApproximation.numSperInterval;
          j < jmax; j++) {
        const double ujNorm =
          ErrorTools::l2norm(std::get<FEBasisInterior>(*solutionSpaces[i]),
                             x[j]);
        uNorm += ujNorm * ujNorm;
      }
    }
    uNorm = std::sqrt(uNorm / numS);
    // To prevent division by zero.
    if(uNorm == 0.) uNorm = 1e-5;

    using FEBasisHostInterior
        = changeGridView_t<FEBasisInterior, HostGridView>;
    using RHSData = std::decay_t<decltype(attachDataToSubGrid(
              std::declval<FEBasisTest>(),
              std::declval<FEBasisHostInterior>(),
              std::declval<VectorType>()))>;
    std::vector<RHSData> rhsData;
    {
      FEBasisHostInterior hostGridGlobalBasis(hostGrid.leafGridView());
      std::vector<VectorType> rhsFunctional =
          apply_scattering (
            kernelApproximation, x, solutionSpaces, hostGridGlobalBasis,
            sVector, grids,
            kappa1 * eta / (kappaNorm * uNorm));
      add_missing_gridIdSets(gridIdSets, grids);
      add_missing_spaces(solutionSpaces, grids);
      add_missing_spaces(testSpaces, grids);
      add_missing_spaces(testSpacesEnriched, grids);

      numS = sVector.size();
      x.resize(numS);
      rhsData.reserve(numS);

      // TODO: restore grids from gridIdSets and update spaces
      //       shouldn't be necessary, as long as RHSApproximation ==
      //       FERHSandBoundary
      detail::approximate_rhs_and_bv (
          rhsFunctional,
          grids,
          kappa2*eta,
          hostGridGlobalBasis,
          sVector,
          f, g, gDeriv, sigma, RHSApproximation{});
      size_t i = 0;
      for(auto& testSpace : testSpaces) {
        const FEBasisTest& subGridGlobalBasis
            = std::get<FEBasisTest>(*testSpace);
        for(size_t imax = i + kernelApproximation.numSperInterval;
            i < imax; i++) {
          rhsData.push_back(
            attachDataToSubGrid(
              subGridGlobalBasis,
              hostGridGlobalBasis,
              rhsFunctional[i]));
        }
      }
    }

    std::chrono::steady_clock::time_point endScatteringApproximation
        = std::chrono::steady_clock::now();


    ////////////////////////////////////////////////////
    // Inner loop
    ////////////////////////////////////////////////////
    double accumulatedAPosterioriError = 0.;
    for(unsigned int i = 0; i < grids.size(); ++i)
    {
      grids[i] = restoreSubGridFromIdSet<Grid>(gridIdSets[i],
                                               hostGrid);
      detail::updateSpaces(*solutionSpaces[i], grids[i]->leafGridView());
      detail::updateSpaces(*testSpaces[i], grids[i]->leafGridView());
      detail::updateSpaces(*testSpacesEnriched[i], grids[i]->leafGridView());

      const unsigned int maxNumberOfInnerIterations = 16;
      double aposterioriErr;
      unsigned int nRefinement = 0;
      // TODO: refine grid for all all directions in same interval at once.
      for( ; ; )
        // At the end of the loop, we will break if
        // aposterioriErr < kapp3*eta (pointwise in s)
        // or ++nRefinement >= maxNumberOfInnerIterations
        // thus the inner loop terminates eventually.
      {
        aposterioriErr = 0.;

        for(unsigned int j = i*kernelApproximation.numSperInterval,
                        jmax = (i+1)*kernelApproximation.numSperInterval;
            j < jmax; j++)
        {
          std::cout << "Direction " << j
                    << ", inner iteration " << nRefinement << '\n';

          const Direction s = sVector[j];

          auto bilinearForm =
            make_BilinearForm(testSpaces[i], solutionSpaces[i],
                make_tuple(
                    make_IntegralTerm<0,0,IntegrationType::valueValue,
                                          DomainOfIntegration::interior>(sigma),
                    make_IntegralTerm<0,0,
                                      IntegrationType::gradValue,
                                      DomainOfIntegration::interior>(-1., s),
                    make_IntegralTerm<0,1,IntegrationType::normalVector,
                                          DomainOfIntegration::face>(1., s)));
          auto bilinearFormEnriched =
              replaceTestSpaces(bilinearForm, testSpacesEnriched[i]);
          auto innerProduct =
            make_InnerProduct(testSpaces[i],
                make_tuple(
                    make_IntegralTerm<0,0,IntegrationType::gradGrad,
                                          DomainOfIntegration::interior>(1., s),
                    make_IntegralTerm<0,0,
                                      IntegrationType::travelDistanceWeighted,
                                      DomainOfIntegration::face>(1., s)));
          auto innerProductEnriched =
              replaceTestSpaces(innerProduct, testSpacesEnriched[i]);


          using Geometry = typename LeafGridView::template Codim<0>::Geometry;
          using GeometryBuffer_t = GeometryBuffer<Geometry>;

          GeometryBuffer_t geometryBuffer;
          auto systemAssembler =
              make_DPGSystemAssembler(bilinearForm,
                                      innerProduct,
                                      geometryBuffer);

          // Determine Dirichlet dofs for u^ (inflow boundary)
          std::vector<bool> dirichletNodesInflow;
          // Contribution of inflow boundary for the rhs
          std::vector<double> rhsInflowContrib;
          {
            BoundaryTools::getInflowBoundaryMask(
                        std::get<1>(*solutionSpaces[i]),
                        dirichletNodesInflow,
                        s);

            auto gSfixed = [s](const Domain& x){ return 0.;};
            BoundaryTools::getBoundaryValue(std::get<1>(*solutionSpaces[i]),
                                            rhsInflowContrib,
                                            gSfixed);
          }

          VectorType rhsFunctional;
          {
            FEBasisTest& feBasisTest = std::get<FEBasisTest>(*testSpaces[i]);
            auto newGridData
                = rhsData[j].restoreDataToRefinedSubGrid(feBasisTest);
            rhsFunctional.resize(newGridData.size(),
                                 false /* don't copy old values */);
            for(size_t k = 0, kmax = newGridData.size(); k < kmax; k++) {
              rhsFunctional[k] = newGridData[k];
            }
          }

<<<<<<< HEAD
        /////////////////////////////////////////////////////////
        //  Assemble the systems
        /////////////////////////////////////////////////////////
        // loop of the discrete ordinates
        {
          auto rhsFunction = make_LinearForm(
                systemAssembler.getTestSearchSpaces(),
                std::make_tuple(
                  make_LinearFunctionalTerm<0, DomainOfIntegration::interior>
                    (rhsFunctional, std::get<0>(*testSpaces[i]))));
          systemAssembler.assembleSystem(
              stiffnessMatrix, rhs,
              rhsFunction);
          systemAssembler.template applyDirichletBoundary<1>
              (stiffnessMatrix,
              rhs,
              dirichletNodesInflow,
              rhsInflowContrib);
#if 0
          systemAssembler.template defineCharacteristicFaces<1>(
              stiffnessMatrix,
              rhs, s);
=======
          VectorType rhs;
          MatrixType stiffnessMatrix;

          /////////////////////////////////////////////////////////
          //  Assemble the systems
          /////////////////////////////////////////////////////////
          // loop of the discrete ordinates
          {
            auto rhsFunction = make_LinearForm(
                  systemAssembler.getTestSearchSpaces(),
                  std::make_tuple(
                    make_LinearFunctionalTerm<0, DomainOfIntegration::interior>
                      (rhsFunctional, std::get<0>(*testSpaces[i]))));
            systemAssembler.assembleSystem(
                stiffnessMatrix, rhs,
                rhsFunction);
            systemAssembler.template applyDirichletBoundary<1>
                (stiffnessMatrix,
                rhs,
                dirichletNodesInflow,
                rhsInflowContrib);
#if 1
            systemAssembler.template defineCharacteristicFaces<1>(
                stiffnessMatrix,
                rhs, s);
>>>>>>> 1805b7d5
#endif
          }

          ////////////////////////////////////
          //   Initialize solution vector
          ////////////////////////////////////
          x[j].resize(std::get<0>(*solutionSpaces[i]).size()
                      + std::get<1>(*solutionSpaces[i]).size());
          x[j] = 0;

          ////////////////////////////
          //   Compute solution
          ////////////////////////////

          std::cout << "rhs size = " << rhs.size()
                    << " matrix size = " << stiffnessMatrix.N()
                                << " x " << stiffnessMatrix.M()
                    << " solution size = " << x[j].size() << std::endl;


          const int verbosity = 0; // 0: not verbose; >0: verbose
          UMFPack<MatrixType> umfPack(stiffnessMatrix, verbosity);
          InverseOperatorResult statistics;
          umfPack.apply(x[j], rhs, statistics);

          ////////////////////////////////////
          //  A posteriori error
          ////////////////////////////////////
          std::cout << "Compute a posteriori error\n";

          // We compute the a posteriori error
          // - We compute the rhs with the enriched test space ("rhs=f(v)")
          // -- Contribution of the source term f that has an
          //    analytic expression
          // -- Contribution of the scattering term
          {
            auto rhsAssemblerEnriched
              = make_RhsAssembler(testSpacesEnriched[i]);
            auto rhsFunction = make_LinearForm(
                  rhsAssemblerEnriched.getTestSpaces(),
                  std::make_tuple(
                    make_LinearFunctionalTerm<0, DomainOfIntegration::interior>
                      (rhsFunctional,
                      std::get<0>(*systemAssembler.getTestSearchSpaces()))));
            rhsAssemblerEnriched.assembleRhs(rhs, rhsFunction);
          }
          // - Computation of the a posteriori error
          using EntitySeed
              = typename Grid::template Codim<0>::Entity::EntitySeed;
          std::vector<std::tuple<EntitySeed, double>> errorEstimates
              = ErrorTools::residual(bilinearFormEnriched,
                                    innerProductEnriched,
                                    x[j], rhs);
          aposterioriErr = std::sqrt(std::accumulate(
                errorEstimates.cbegin(), errorEstimates.cend(),
                aposterioriErr * aposterioriErr,
                [](double acc, const std::tuple<EntitySeed, double>& t)
                {
                  return acc + std::get<1>(t);
                }));
          const double ratio = .6;
          ErrorTools::DoerflerMarking(*grids[i], ratio,
                                      std::move(errorEstimates));

          static_assert(!is_RefinedFiniteElement<FEBasisInterior>::value,
              "Functions::interpolate won't work for refined finite elements");
          {
            auto& feBasisInterior = std::get<0>(*solutionSpaces[i]);
            VectorType gInterpolation(feBasisInterior.size());
            Functions::interpolate(feBasisInterior, gInterpolation,
                [&g,s](const Direction& x) { return g(x,s); });

            // Add gInterpolation to first feBasisInterior.size() entries of x.
            using Iterator = std::decay_t<decltype(x[j].begin())>;
            for(Iterator xIt=x[j].begin(),
                        xEnd=x[j].begin()+feBasisInterior.size(),
                        gIt=gInterpolation.begin(); xIt!=xEnd; ++xIt, ++gIt) {
              *xIt += *gIt;
            }
            // TODO: Add (interpolation of) g to theta part of x[j]?
          }

          ofs << "Iteration " << n << '.' << nRefinement
              << " for direction " << j << ": "
              << "A posteriori estimation of || (u,trace u) - (u_fem,theta) || = "
              << aposterioriErr << ", grid level: " << grids[i]->maxLevel()
              << ", number of DOFs: " << x[j].size()
              << ", applying the kernel took "
              << std::chrono::duration_cast<std::chrono::microseconds>
                  (endScatteringApproximation - startScatteringApproximation)
                  .count()
              << "us, " << kernelApproximation.info()
              << '\n';
          std::cout << '\n';

          std::cout << "\nStatistics at end of inner iteration:\n";
          std::cout << "Grid level: " << grids[i]->maxLevel() << '\n';
          std::cout << "A posteriori error: " << aposterioriErr << '\n';
        }

        if(++nRefinement >= maxNumberOfInnerIterations
            || aposterioriErr <= kappa3*eta
                                 * kernelApproximation.numSperInterval) {
          gridIdSets[i] = saveSubGridToIdSet(*grids[i]);
          break;
        } else {
          grids[i]->preAdapt();
          grids[i]->adapt();
          grids[i]->postAdapt();
          detail::updateSpaces(*solutionSpaces[i], grids[i]->leafGridView());
          detail::updateSpaces(*testSpaces[i], grids[i]->leafGridView());
          detail::updateSpaces(*testSpacesEnriched[i],
                               grids[i]->leafGridView());
        }
      }
      accumulatedAPosterioriError += aposterioriErr * aposterioriErr;

      ofs << "after " << nRefinement << " transport solves, accuracy was "
          << ((aposterioriErr <=
               kappa3 * eta * kernelApproximation.numSperInterval)
              ?"reached.":"not reached.")
          << "\na posteriori error:   " << aposterioriErr
          << "\nprescribed tolerance: "
          << kappa3 * eta * kernelApproximation.numSperInterval
          << '\n';

      if(plotSolutions == PlotSolutions::plotOuterIterations) {
        //////////////////////////////////////////////////////////////////////
        //  Write result to VTK file
        //  We need to subsample, because VTK cannot natively display
        //  real second-order functions
        //////////////////////////////////////////////////////////////////////

        const FEBasisInterior& feBasisInterior
            = std::get<FEBasisInterior>(*solutionSpaces[i]);
        const FEBasisTrace& feBasisTrace
            = std::get<FEBasisTrace>(*solutionSpaces[i]);

        std::cout << "Plot solution for direction " << i << '\n';

        std::string name = std::string("u_rad_trans_n")
                        + std::to_string(n)
                        + std::string("_s")
                        + std::to_string(i);
        FunctionPlotter uPlotter(name);
        uPlotter.plot("u", x[i], feBasisInterior, 0, 0);
        name = std::string("theta_rad_trans_n")
                        + std::to_string(n)
                        + std::string("_s")
                        + std::to_string(i);
        FunctionPlotter thetaPlotter(name);
        thetaPlotter.plot("theta", x[i], feBasisTrace, 2,
                          feBasisInterior.size());
      }
    }

    accumulatedAPosterioriError
        = std::sqrt(accumulatedAPosterioriError / static_cast<double>(numS));
    const size_t accumulatedDoFs = std::accumulate(x.cbegin(), x.cend(),
        static_cast<size_t>(0),
        [](size_t acc, auto vec) { return acc + vec.size(); });

    accuracy = std::pow(rho, n) * CT * fnorm + 2*eta;

    ofs << "Error at end of Iteration " << n << ": "
        << accumulatedAPosterioriError << ", using "
        << accumulatedDoFs << " DoFs, accuracy was " << accuracy
        << ", eta was " << eta
        << ", applying the kernel took "
        << std::chrono::duration_cast<std::chrono::microseconds>
            (endScatteringApproximation - startScatteringApproximation)
            .count()
        << "us, " << kernelApproximation.info()
        << '\n';
    std::cout << "Error at end of Iteration " << n << ": "
              << accumulatedAPosterioriError << ", using "
              << accumulatedDoFs << " DoFs\n";

    eta /= rhobar;
<<<<<<< HEAD
=======

    if(plotSolutions == PlotSolutions::plotOuterIterations) {
      ////////////////////////////////////////////////////////////////////////
      //  Write result to VTK file
      //  We need to subsample, because VTK cannot natively display
      //  real second-order functions
      ////////////////////////////////////////////////////////////////////////
      std::cout << "Print solutions:\n";

      for(unsigned int i = 0; i < grids.size(); ++i)
      {
        grids[i] = restoreSubGridFromIdSet<Grid>(gridIdSets[i],
                                                 hostGrid);
        detail::updateSpaces(*solutionSpaces[i], grids[i]->leafGridView());

        const FEBasisInterior& feBasisInterior
            = std::get<FEBasisInterior>(*solutionSpaces[i]);
        const FEBasisTrace& feBasisTrace
            = std::get<FEBasisTrace>(*solutionSpaces[i]);

        for(unsigned int j = i*kernelApproximation.numSperInterval,
                         jmax = (i+1)*kernelApproximation.numSperInterval;
            j < jmax; j++)
        {
          std::cout << "Direction " << j << '\n';

          std::string name = std::string("u_rad_trans_n")
                            + std::to_string(n)
                            + std::string("_s")
                            // + std::to_string(j*stride);
                            + std::to_string(j);
          FunctionPlotter uPlotter(name);
          uPlotter.plot("u", x[j], feBasisInterior, 0, 0);
          name = std::string("theta_rad_trans_n")
                            + std::to_string(n)
                            + std::string("_s")
                            // + std::to_string(j*stride);
                            + std::to_string(j);
          FunctionPlotter thetaPlotter(name);
          thetaPlotter.plot("theta", x[j], feBasisTrace, 2,
                            feBasisInterior.size());
        }
      }
    }
>>>>>>> 1805b7d5
  }
}

template<class ScatteringKernelApproximation, class RHSApproximation>
template<class SolutionSpaces, class HostGridBasis, class Grid>
std::vector<typename Periter<ScatteringKernelApproximation,
                             RHSApproximation>::VectorType>
Periter<ScatteringKernelApproximation, RHSApproximation>::apply_scattering(
      ScatteringKernelApproximation& kernelApproximation,
      const std::vector<VectorType>& x,
      const std::vector<std::shared_ptr<SolutionSpaces>>& solutionSpaces,
      const HostGridBasis& hostGridBasis,
      std::vector<Direction>& sVector,
      std::vector<std::unique_ptr<Grid>>& grids,
      double accuracy) {
  sVector = kernelApproximation.setAccuracy(accuracy);

  using FEBasisInterior = std::tuple_element_t<0, SolutionSpaces>;

  // Interpolate x[i] to hostGridBasis.
  std::vector<VectorType> xHost(x.size());
  {
    size_t i = 0;
    for(const auto& solutionSpace : solutionSpaces) {
      const FEBasisInterior& feBasisInterior = std::get<0>(*solutionSpace);
      for(size_t imax = i+kernelApproximation.numSperInterval;
          i < imax; ++i) {
        interpolateFromSubGrid(
            feBasisInterior, x[i],
            hostGridBasis, xHost[i]);
      }
    }
  }

  const auto scatteringAssembler =
      make_ApproximateScatteringAssembler(hostGridBasis,
                                          kernelApproximation);
  const size_t numS = sVector.size();
  std::vector<VectorType> rhsFunctional(numS);
  scatteringAssembler.precomputeScattering(rhsFunctional, xHost);

  {
    std::vector<std::unique_ptr<Grid>> newGrids;
    newGrids.reserve(numS/kernelApproximation.numSperInterval);
    {
      const size_t numOldGrids = grids.size();
      const size_t numNewGrids = numS/kernelApproximation.numSperInterval;
      const size_t numCopies = numNewGrids / numOldGrids;
      for(size_t i = 0; i < numOldGrids; i++) {
        newGrids.push_back(std::move(grids[i]));
        const Grid& grid = *newGrids.back();
        for(size_t copies = 1; copies < numCopies; ++copies) {
          newGrids.push_back(copySubGrid(grid));
        }
      }
    }
    std::swap(grids, newGrids);
  }

  return rhsFunctional;
}

template<class ScatteringKernelApproximation, class RHSApproximation>
template<class GridIdSet, class Grid>
void
Periter<ScatteringKernelApproximation, RHSApproximation>::
add_missing_gridIdSets(
      std::vector<GridIdSet>& gridIdSets,
      const std::vector<std::unique_ptr<Grid>>& grids)
{
  std::vector<GridIdSet> newGridIdSets;
  newGridIdSets.reserve(grids.size());
  const size_t numOldGridIdSets = gridIdSets.size();
  const size_t numNewGridIdSets = grids.size();
  const size_t numCopies = numNewGridIdSets / numOldGridIdSets;
  auto grid = grids.begin();
  for(size_t i = 0; i < numOldGridIdSets; i++) {
    newGridIdSets.push_back(std::move(gridIdSets[i]));
    ++grid;
    for(size_t copies = 1; copies < numCopies; ++copies) {
      newGridIdSets.push_back(saveSubGridToIdSet(**grid));
      ++grid;
    }
  }
  std::swap(gridIdSets, newGridIdSets);
}

template<class ScatteringKernelApproximation, class RHSApproximation>
template<class Grid, class... Spaces>
void
Periter<ScatteringKernelApproximation, RHSApproximation>::add_missing_spaces(
      std::vector<std::shared_ptr<std::tuple<Spaces...>>>& spaces,
      const std::vector<std::unique_ptr<Grid>>& grids)
{
  std::vector<std::shared_ptr<std::tuple<Spaces...>>> newSpaces;
  newSpaces.reserve(grids.size());
  const size_t numOldSpaces = spaces.size();
  const size_t numNewSpaces = grids.size();
  const size_t numCopies = numNewSpaces / numOldSpaces;
  auto grid = grids.begin();
  for(size_t i = 0; i < numOldSpaces; i++) {
    newSpaces.push_back(std::move(spaces[i]));
    ++grid;
    for(size_t copies = 1; copies < numCopies; ++copies) {
      newSpaces.push_back(make_space_tuple<Spaces...>((*grid)->leafGridView()));
      ++grid;
    }
  }
  std::swap(spaces, newSpaces);
}

} // end namespace Dune

#endif // DUNE_DPG_RADIATIVE_TRANSFER_PERITER_HH<|MERGE_RESOLUTION|>--- conflicted
+++ resolved
@@ -668,30 +668,6 @@
             }
           }
 
-<<<<<<< HEAD
-        /////////////////////////////////////////////////////////
-        //  Assemble the systems
-        /////////////////////////////////////////////////////////
-        // loop of the discrete ordinates
-        {
-          auto rhsFunction = make_LinearForm(
-                systemAssembler.getTestSearchSpaces(),
-                std::make_tuple(
-                  make_LinearFunctionalTerm<0, DomainOfIntegration::interior>
-                    (rhsFunctional, std::get<0>(*testSpaces[i]))));
-          systemAssembler.assembleSystem(
-              stiffnessMatrix, rhs,
-              rhsFunction);
-          systemAssembler.template applyDirichletBoundary<1>
-              (stiffnessMatrix,
-              rhs,
-              dirichletNodesInflow,
-              rhsInflowContrib);
-#if 0
-          systemAssembler.template defineCharacteristicFaces<1>(
-              stiffnessMatrix,
-              rhs, s);
-=======
           VectorType rhs;
           MatrixType stiffnessMatrix;
 
@@ -713,11 +689,10 @@
                 rhs,
                 dirichletNodesInflow,
                 rhsInflowContrib);
-#if 1
+#if 0
             systemAssembler.template defineCharacteristicFaces<1>(
                 stiffnessMatrix,
                 rhs, s);
->>>>>>> 1805b7d5
 #endif
           }
 
@@ -856,74 +831,11 @@
         const FEBasisTrace& feBasisTrace
             = std::get<FEBasisTrace>(*solutionSpaces[i]);
 
-        std::cout << "Plot solution for direction " << i << '\n';
-
-        std::string name = std::string("u_rad_trans_n")
-                        + std::to_string(n)
-                        + std::string("_s")
-                        + std::to_string(i);
-        FunctionPlotter uPlotter(name);
-        uPlotter.plot("u", x[i], feBasisInterior, 0, 0);
-        name = std::string("theta_rad_trans_n")
-                        + std::to_string(n)
-                        + std::string("_s")
-                        + std::to_string(i);
-        FunctionPlotter thetaPlotter(name);
-        thetaPlotter.plot("theta", x[i], feBasisTrace, 2,
-                          feBasisInterior.size());
-      }
-    }
-
-    accumulatedAPosterioriError
-        = std::sqrt(accumulatedAPosterioriError / static_cast<double>(numS));
-    const size_t accumulatedDoFs = std::accumulate(x.cbegin(), x.cend(),
-        static_cast<size_t>(0),
-        [](size_t acc, auto vec) { return acc + vec.size(); });
-
-    accuracy = std::pow(rho, n) * CT * fnorm + 2*eta;
-
-    ofs << "Error at end of Iteration " << n << ": "
-        << accumulatedAPosterioriError << ", using "
-        << accumulatedDoFs << " DoFs, accuracy was " << accuracy
-        << ", eta was " << eta
-        << ", applying the kernel took "
-        << std::chrono::duration_cast<std::chrono::microseconds>
-            (endScatteringApproximation - startScatteringApproximation)
-            .count()
-        << "us, " << kernelApproximation.info()
-        << '\n';
-    std::cout << "Error at end of Iteration " << n << ": "
-              << accumulatedAPosterioriError << ", using "
-              << accumulatedDoFs << " DoFs\n";
-
-    eta /= rhobar;
-<<<<<<< HEAD
-=======
-
-    if(plotSolutions == PlotSolutions::plotOuterIterations) {
-      ////////////////////////////////////////////////////////////////////////
-      //  Write result to VTK file
-      //  We need to subsample, because VTK cannot natively display
-      //  real second-order functions
-      ////////////////////////////////////////////////////////////////////////
-      std::cout << "Print solutions:\n";
-
-      for(unsigned int i = 0; i < grids.size(); ++i)
-      {
-        grids[i] = restoreSubGridFromIdSet<Grid>(gridIdSets[i],
-                                                 hostGrid);
-        detail::updateSpaces(*solutionSpaces[i], grids[i]->leafGridView());
-
-        const FEBasisInterior& feBasisInterior
-            = std::get<FEBasisInterior>(*solutionSpaces[i]);
-        const FEBasisTrace& feBasisTrace
-            = std::get<FEBasisTrace>(*solutionSpaces[i]);
-
         for(unsigned int j = i*kernelApproximation.numSperInterval,
                          jmax = (i+1)*kernelApproximation.numSperInterval;
             j < jmax; j++)
         {
-          std::cout << "Direction " << j << '\n';
+          std::cout << "Plot solution for direction " << j << '\n';
 
           std::string name = std::string("u_rad_trans_n")
                             + std::to_string(n)
@@ -943,7 +855,30 @@
         }
       }
     }
->>>>>>> 1805b7d5
+
+    accumulatedAPosterioriError
+        = std::sqrt(accumulatedAPosterioriError / static_cast<double>(numS));
+    const size_t accumulatedDoFs = std::accumulate(x.cbegin(), x.cend(),
+        static_cast<size_t>(0),
+        [](size_t acc, auto vec) { return acc + vec.size(); });
+
+    accuracy = std::pow(rho, n) * CT * fnorm + 2*eta;
+
+    ofs << "Error at end of Iteration " << n << ": "
+        << accumulatedAPosterioriError << ", using "
+        << accumulatedDoFs << " DoFs, accuracy was " << accuracy
+        << ", eta was " << eta
+        << ", applying the kernel took "
+        << std::chrono::duration_cast<std::chrono::microseconds>
+            (endScatteringApproximation - startScatteringApproximation)
+            .count()
+        << "us, " << kernelApproximation.info()
+        << '\n';
+    std::cout << "Error at end of Iteration " << n << ": "
+              << accumulatedAPosterioriError << ", using "
+              << accumulatedDoFs << " DoFs\n";
+
+    eta /= rhobar;
   }
 }
 
